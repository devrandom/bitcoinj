/**
 * Copyright 2012 Google Inc.
 *
 * Licensed under the Apache License, Version 2.0 (the "License");
 * you may not use this file except in compliance with the License.
 * You may obtain a copy of the License at
 *
 *    http://www.apache.org/licenses/LICENSE-2.0
 *
 * Unless required by applicable law or agreed to in writing, software
 * distributed under the License is distributed on an "AS IS" BASIS,
 * WITHOUT WARRANTIES OR CONDITIONS OF ANY KIND, either express or implied.
 * See the License for the specific language governing permissions and
 * limitations under the License.
 */

package com.google.bitcoin.store;

import com.google.bitcoin.core.*;
import com.google.bitcoin.core.TransactionConfidence.ConfidenceType;
import com.google.bitcoin.crypto.EncryptedPrivateKey;
import com.google.bitcoin.crypto.KeyCrypter;
import com.google.bitcoin.crypto.KeyCrypterScrypt;
import com.google.bitcoin.script.Script;
import com.google.common.collect.Lists;
import com.google.protobuf.ByteString;
import com.google.protobuf.TextFormat;
import org.bitcoinj.wallet.Protos;
import org.bitcoinj.wallet.Protos.Wallet.EncryptionType;
import org.slf4j.Logger;
import org.slf4j.LoggerFactory;

import java.io.IOException;
import java.io.InputStream;
import java.io.OutputStream;
import java.math.BigInteger;
import java.net.InetAddress;
import java.net.UnknownHostException;
import java.util.Date;
import java.util.HashMap;
import java.util.List;
import java.util.ListIterator;
import java.util.Map;

import static com.google.common.base.Preconditions.checkNotNull;

/**
 * Serialize and de-serialize a wallet to a byte stream containing a
 * <a href="http://code.google.com/apis/protocolbuffers/docs/overview.html">protocol buffer</a>. Protocol buffers are
 * a data interchange format developed by Google with an efficient binary representation, a type safe specification
 * language and compilers that generate code to work with those data structures for many languages. Protocol buffers
 * can have their format evolved over time: conceptually they represent data using (tag, length, value) tuples. The
 * format is defined by the <tt>bitcoin.proto</tt> file in the bitcoinj source distribution.<p>
 *
 * This class is used through its static methods. The most common operations are writeWallet and readWallet, which do
 * the obvious operations on Output/InputStreams. You can use a {@link java.io.ByteArrayInputStream} and equivalent
 * {@link java.io.ByteArrayOutputStream} if you'd like byte arrays instead. The protocol buffer can also be manipulated
 * in its object form if you'd like to modify the flattened data structure before serialization to binary.<p>
 *
 * You can extend the wallet format with additional fields specific to your application if you want, but make sure
 * to either put the extra data in the provided extension areas, or select tag numbers that are unlikely to be used
 * by anyone else.<p>
 * 
 * @author Miron Cuperman
 */
public class WalletProtobufSerializer {
    private static final Logger log = LoggerFactory.getLogger(WalletProtobufSerializer.class);

    // Used for de-serialization
    protected Map<ByteString, Transaction> txMap;

    private boolean requireMandatoryExtensions = true;

    public WalletProtobufSerializer() {
        txMap = new HashMap<ByteString, Transaction>();
    }

    /**
     * If this property is set to false, then unknown mandatory extensions will be ignored instead of causing load
     * errors. You should only use this if you know exactly what you are doing, as the extension data will NOT be
     * round-tripped, possibly resulting in a corrupted wallet if you save it back out again.
     */
    public void setRequireMandatoryExtensions(boolean value) {
        requireMandatoryExtensions = value;
    }

    /**
     * Formats the given wallet (transactions and keys) to the given output stream in protocol buffer format.<p>
     *
     * Equivalent to <tt>walletToProto(wallet).writeTo(output);</tt>
     */
    public void writeWallet(Wallet wallet, OutputStream output) throws IOException {
        Protos.Wallet walletProto = walletToProto(wallet);
        walletProto.writeTo(output);
    }

    /**
     * Returns the given wallet formatted as text. The text format is that used by protocol buffers and although it
     * can also be parsed using {@link TextFormat#merge(CharSequence, com.google.protobuf.Message.Builder)},
     * it is designed more for debugging than storage. It is not well specified and wallets are largely binary data
     * structures anyway, consisting as they do of keys (large random numbers) and {@link Transaction}s which also
     * mostly contain keys and hashes.
     */
    public String walletToText(Wallet wallet) {
        Protos.Wallet walletProto = walletToProto(wallet);
        return TextFormat.printToString(walletProto);
    }

    /**
     * Converts the given wallet to the object representation of the protocol buffers. This can be modified, or
     * additional data fields set, before serialization takes place.
     */
    public Protos.Wallet walletToProto(Wallet wallet) {
        Protos.Wallet.Builder walletBuilder = Protos.Wallet.newBuilder();
        walletBuilder.setNetworkIdentifier(wallet.getNetworkParameters().getId());
        if (wallet.getDescription() != null) {
            walletBuilder.setDescription(wallet.getDescription());
        }

        for (WalletTransaction wtx : wallet.getWalletTransactions()) {
            Protos.Transaction txProto = makeTxProto(wtx);
            walletBuilder.addTransaction(txProto);
        }

        for (ECKey key : wallet.getKeys()) {
            Protos.Key.Builder keyBuilder = Protos.Key.newBuilder().setCreationTimestamp(key.getCreationTimeSeconds() * 1000)
                                                         // .setLabel() TODO
                                                            .setType(Protos.Key.Type.ORIGINAL);
            if (key.getPrivKeyBytes() != null)
                keyBuilder.setPrivateKey(ByteString.copyFrom(key.getPrivKeyBytes()));

            EncryptedPrivateKey encryptedPrivateKey = key.getEncryptedPrivateKey();
            if (encryptedPrivateKey != null) {
                // Key is encrypted.
                Protos.EncryptedPrivateKey.Builder encryptedKeyBuilder = Protos.EncryptedPrivateKey.newBuilder()
                    .setEncryptedPrivateKey(ByteString.copyFrom(encryptedPrivateKey.getEncryptedBytes()))
                    .setInitialisationVector(ByteString.copyFrom(encryptedPrivateKey.getInitialisationVector()));

                if (key.getKeyCrypter() == null) {
                    throw new IllegalStateException("The encrypted key " + key.toString() + " has no KeyCrypter.");
                } else {
                    // If it is a Scrypt + AES encrypted key, set the persisted key type.
                    if (key.getKeyCrypter().getUnderstoodEncryptionType() == Protos.Wallet.EncryptionType.ENCRYPTED_SCRYPT_AES) {
                        keyBuilder.setType(Protos.Key.Type.ENCRYPTED_SCRYPT_AES);
                    } else {
                        throw new IllegalArgumentException("The key " + key.toString() + " is encrypted with a KeyCrypter of type " + key.getKeyCrypter().getUnderstoodEncryptionType() +
                                ". This WalletProtobufSerialiser does not understand that type of encryption.");
                    }
                }
                keyBuilder.setEncryptedPrivateKey(encryptedKeyBuilder);
            }

            // We serialize the public key even if the private key is present for speed reasons: we don't want to do
            // lots of slow EC math to load the wallet, we prefer to store the redundant data instead. It matters more
            // on mobile platforms.
            keyBuilder.setPublicKey(ByteString.copyFrom(key.getPubKey()));
            walletBuilder.addKey(keyBuilder);
        }

        for (Script script : wallet.getWatchedScripts()) {
<<<<<<< HEAD
            walletBuilder.addWatchedScript(ByteString.copyFrom(script.getProgram()));
=======
            Protos.Script protoScript =
                    Protos.Script.newBuilder()
                            .setProgram(ByteString.copyFrom(script.getProgram()))
                            .setCreationTimestamp(script.getCreationTimeSeconds() * 1000)
                            .build();

            walletBuilder.addWatchedScript(protoScript);
>>>>>>> 8085f056
        }

        // Populate the lastSeenBlockHash field.
        Sha256Hash lastSeenBlockHash = wallet.getLastBlockSeenHash();
        if (lastSeenBlockHash != null) {
            walletBuilder.setLastSeenBlockHash(hashToByteString(lastSeenBlockHash));
            walletBuilder.setLastSeenBlockHeight(wallet.getLastBlockSeenHeight());
        }
        if (wallet.getLastBlockSeenTimeSecs() > 0)
            walletBuilder.setLastSeenBlockTimeSecs(wallet.getLastBlockSeenTimeSecs());

        // Populate the scrypt parameters.
        KeyCrypter keyCrypter = wallet.getKeyCrypter();
        if (keyCrypter == null) {
            // The wallet is unencrypted.
            walletBuilder.setEncryptionType(EncryptionType.UNENCRYPTED);
        } else {
            // The wallet is encrypted.
            walletBuilder.setEncryptionType(keyCrypter.getUnderstoodEncryptionType());
            if (keyCrypter instanceof KeyCrypterScrypt) {
                KeyCrypterScrypt keyCrypterScrypt = (KeyCrypterScrypt) keyCrypter;
                walletBuilder.setEncryptionParameters(keyCrypterScrypt.getScryptParameters());
            } else {
                // Some other form of encryption has been specified that we do not know how to persist.
                throw new RuntimeException("The wallet has encryption of type '" + keyCrypter.getUnderstoodEncryptionType() + "' but this WalletProtobufSerializer does not know how to persist this.");
            }
        }

        if (wallet.getKeyRotationTime() != null) {
            long timeSecs = wallet.getKeyRotationTime().getTime() / 1000;
            walletBuilder.setKeyRotationTime(timeSecs);
        }

        populateExtensions(wallet, walletBuilder);

        // Populate the wallet version.
        walletBuilder.setVersion(wallet.getVersion());

        return walletBuilder.build();
    }

    private static void populateExtensions(Wallet wallet, Protos.Wallet.Builder walletBuilder) {
        for (WalletExtension extension : wallet.getExtensions().values()) {
            Protos.Extension.Builder proto = Protos.Extension.newBuilder();
            proto.setId(extension.getWalletExtensionID());
            proto.setMandatory(extension.isWalletExtensionMandatory());
            proto.setData(ByteString.copyFrom(extension.serializeWalletExtension()));
            walletBuilder.addExtension(proto);
        }
    }

    private static Protos.Transaction makeTxProto(WalletTransaction wtx) {
        Transaction tx = wtx.getTransaction();
        Protos.Transaction.Builder txBuilder = Protos.Transaction.newBuilder();
        
        txBuilder.setPool(Protos.Transaction.Pool.valueOf(wtx.getPool().getValue()))
                 .setHash(hashToByteString(tx.getHash()))
                 .setVersion((int) tx.getVersion());

        if (tx.getUpdateTime() != null) {
            txBuilder.setUpdatedAt(tx.getUpdateTime().getTime());
        }
        
        if (tx.getLockTime() > 0) {
            txBuilder.setLockTime((int)tx.getLockTime());
        }
        
        // Handle inputs.
        for (TransactionInput input : tx.getInputs()) {
            Protos.TransactionInput.Builder inputBuilder = Protos.TransactionInput.newBuilder()
                .setScriptBytes(ByteString.copyFrom(input.getScriptBytes()))
                .setTransactionOutPointHash(hashToByteString(input.getOutpoint().getHash()))
                .setTransactionOutPointIndex((int) input.getOutpoint().getIndex());
            if (input.hasSequence()) {
                inputBuilder.setSequence((int)input.getSequenceNumber());
            }
            txBuilder.addTransactionInput(inputBuilder);
        }
        
        // Handle outputs.
        for (TransactionOutput output : tx.getOutputs()) {
            Protos.TransactionOutput.Builder outputBuilder = Protos.TransactionOutput.newBuilder()
                .setScriptBytes(ByteString.copyFrom(output.getScriptBytes()))
                .setValue(output.getValue().longValue());
            final TransactionInput spentBy = output.getSpentBy();
            if (spentBy != null) {
                Sha256Hash spendingHash = spentBy.getParentTransaction().getHash();
                int spentByTransactionIndex = spentBy.getParentTransaction().getInputs().indexOf(spentBy);
                outputBuilder.setSpentByTransactionHash(hashToByteString(spendingHash))
                             .setSpentByTransactionIndex(spentByTransactionIndex);
            }
            txBuilder.addTransactionOutput(outputBuilder);
        }
        
        // Handle which blocks tx was seen in.
        final Map<Sha256Hash, Integer> appearsInHashes = tx.getAppearsInHashes();
        if (appearsInHashes != null) {
            for (Map.Entry<Sha256Hash, Integer> entry : appearsInHashes.entrySet()) {
                txBuilder.addBlockHash(hashToByteString(entry.getKey()));
                txBuilder.addBlockRelativityOffsets(entry.getValue());
            }
        }
        
        if (tx.hasConfidence()) {
            TransactionConfidence confidence = tx.getConfidence();
            Protos.TransactionConfidence.Builder confidenceBuilder = Protos.TransactionConfidence.newBuilder();
            writeConfidence(txBuilder, confidence, confidenceBuilder);
        }

        Protos.Transaction.Purpose purpose;
        switch (tx.getPurpose()) {
            case UNKNOWN: purpose = Protos.Transaction.Purpose.UNKNOWN; break;
            case USER_PAYMENT: purpose = Protos.Transaction.Purpose.USER_PAYMENT; break;
            case KEY_ROTATION: purpose = Protos.Transaction.Purpose.KEY_ROTATION; break;
            default:
                throw new RuntimeException("New tx purpose serialization not implemented.");
        }
        txBuilder.setPurpose(purpose);
        
        return txBuilder.build();
    }

    private static void writeConfidence(Protos.Transaction.Builder txBuilder,
                                        TransactionConfidence confidence,
                                        Protos.TransactionConfidence.Builder confidenceBuilder) {
        synchronized (confidence) {
            confidenceBuilder.setType(Protos.TransactionConfidence.Type.valueOf(confidence.getConfidenceType().getValue()));
            if (confidence.getConfidenceType() == ConfidenceType.BUILDING) {
                confidenceBuilder.setAppearedAtHeight(confidence.getAppearedAtChainHeight());
                confidenceBuilder.setDepth(confidence.getDepthInBlocks());
                if (confidence.getWorkDone() != null) {
                    confidenceBuilder.setWorkDone(confidence.getWorkDone().longValue());
                }
            }
            if (confidence.getConfidenceType() == ConfidenceType.DEAD) {
                // Copy in the overriding transaction, if available.
                // (A dead coinbase transaction has no overriding transaction).
                if (confidence.getOverridingTransaction() != null) {
                    Sha256Hash overridingHash = confidence.getOverridingTransaction().getHash();
                    confidenceBuilder.setOverridingTransaction(hashToByteString(overridingHash));
                }
            }
            TransactionConfidence.Source source = confidence.getSource();
            switch (source) {
                case SELF: confidenceBuilder.setSource(Protos.TransactionConfidence.Source.SOURCE_SELF); break;
                case NETWORK: confidenceBuilder.setSource(Protos.TransactionConfidence.Source.SOURCE_NETWORK); break;
                case UNKNOWN:
                    // Fall through.
                default:
                    confidenceBuilder.setSource(Protos.TransactionConfidence.Source.SOURCE_UNKNOWN); break;
            }
        }

        for (ListIterator<PeerAddress> it = confidence.getBroadcastBy(); it.hasNext();) {
            PeerAddress address = it.next();
            Protos.PeerAddress proto = Protos.PeerAddress.newBuilder()
                    .setIpAddress(ByteString.copyFrom(address.getAddr().getAddress()))
                    .setPort(address.getPort())
                    .setServices(address.getServices().longValue())
                    .build();
            confidenceBuilder.addBroadcastBy(proto);
        }
        txBuilder.setConfidence(confidenceBuilder);
    }

    public static ByteString hashToByteString(Sha256Hash hash) {
        return ByteString.copyFrom(hash.getBytes());
    }

    public static Sha256Hash byteStringToHash(ByteString bs) {
        return new Sha256Hash(bs.toByteArray());
    }

    /**
     * <p>Parses a wallet from the given stream, using the provided Wallet instance to load data into. This is primarily
     * used when you want to register extensions. Data in the proto will be added into the wallet where applicable and
     * overwrite where not.</p>
     *
     * <p>A wallet can be unreadable for various reasons, such as inability to open the file, corrupt data, internally
     * inconsistent data, a wallet extension marked as mandatory that cannot be handled and so on. You should always
     * handle {@link UnreadableWalletException} and communicate failure to the user in an appropriate manner.</p>
     *
     * @throws UnreadableWalletException thrown in various error conditions (see description).
     */
    public Wallet readWallet(InputStream input) throws UnreadableWalletException {
        Protos.Wallet walletProto = null;
        try {
            walletProto = parseToProto(input);
        } catch (IOException e) {
            throw new UnreadableWalletException("Could not load wallet file", e);
        }

        // System.out.println(TextFormat.printToString(walletProto));

        NetworkParameters params = NetworkParameters.fromID(walletProto.getNetworkIdentifier());
        Wallet wallet = new Wallet(params);
        readWallet(walletProto, wallet);
        return wallet;
    }

    /**
     * <p>Loads wallet data from the given protocol buffer and inserts it into the given Wallet object. This is primarily
     * useful when you wish to pre-register extension objects. Note that if loading fails the provided Wallet object
     * may be in an indeterminate state and should be thrown away.</p>
     *
     * <p>A wallet can be unreadable for various reasons, such as inability to open the file, corrupt data, internally
     * inconsistent data, a wallet extension marked as mandatory that cannot be handled and so on. You should always
     * handle {@link UnreadableWalletException} and communicate failure to the user in an appropriate manner.</p>
     *
     * @throws UnreadableWalletException thrown in various error conditions (see description).
     */
    public void readWallet(Protos.Wallet walletProto, Wallet wallet) throws UnreadableWalletException {
        // Read the scrypt parameters that specify how encryption and decryption is performed.
        if (walletProto.hasEncryptionParameters()) {
            Protos.ScryptParameters encryptionParameters = walletProto.getEncryptionParameters();
            wallet.setKeyCrypter(new KeyCrypterScrypt(encryptionParameters));
        }

        if (walletProto.hasDescription()) {
            wallet.setDescription(walletProto.getDescription());
        }

        // Read all keys
        for (Protos.Key keyProto : walletProto.getKeyList()) {
            if (!(keyProto.getType() == Protos.Key.Type.ORIGINAL || keyProto.getType() == Protos.Key.Type.ENCRYPTED_SCRYPT_AES)) {
                throw new UnreadableWalletException("Unknown key type in wallet, type = " + keyProto.getType());
            }

            byte[] privKey = keyProto.hasPrivateKey() ? keyProto.getPrivateKey().toByteArray() : null;
            EncryptedPrivateKey encryptedPrivateKey = null;
            if (keyProto.hasEncryptedPrivateKey()) {
                Protos.EncryptedPrivateKey encryptedPrivateKeyProto = keyProto.getEncryptedPrivateKey();
                encryptedPrivateKey = new EncryptedPrivateKey(encryptedPrivateKeyProto.getInitialisationVector().toByteArray(),
                        encryptedPrivateKeyProto.getEncryptedPrivateKey().toByteArray());
            }

            byte[] pubKey = keyProto.hasPublicKey() ? keyProto.getPublicKey().toByteArray() : null;

            ECKey ecKey;
            final KeyCrypter keyCrypter = wallet.getKeyCrypter();
            if (keyCrypter != null && keyCrypter.getUnderstoodEncryptionType() != EncryptionType.UNENCRYPTED) {
                // If the key is encrypted construct an ECKey using the encrypted private key bytes.
                ecKey = new ECKey(encryptedPrivateKey, pubKey, keyCrypter);
            } else {
                // Construct an unencrypted private key.
                ecKey = new ECKey(privKey, pubKey);
            }
            ecKey.setCreationTimeSeconds((keyProto.getCreationTimestamp() + 500) / 1000);
            wallet.addKey(ecKey);
        }

        List<Script> scripts = Lists.newArrayList();
<<<<<<< HEAD
        for (ByteString scriptBytes : walletProto.getWatchedScriptList()) {
            try {
                scripts.add(new Script(scriptBytes.toByteArray()));
=======
        for (Protos.Script protoScript : walletProto.getWatchedScriptList()) {
            try {
                Script script =
                        new Script(protoScript.getProgram().toByteArray(),
                                protoScript.getCreationTimestamp() / 1000);
                scripts.add(script);
>>>>>>> 8085f056
            } catch (ScriptException e) {
                throw new UnreadableWalletException("Unparseable script in wallet");
            }
        }

        wallet.addWatchedScripts(scripts);

        // Read all transactions and insert into the txMap.
        for (Protos.Transaction txProto : walletProto.getTransactionList()) {
            readTransaction(txProto, wallet.getParams());
        }

        // Update transaction outputs to point to inputs that spend them
        for (Protos.Transaction txProto : walletProto.getTransactionList()) {
            WalletTransaction wtx = connectTransactionOutputs(txProto);
            wallet.addWalletTransaction(wtx);
        }

        // Update the lastBlockSeenHash.
        if (!walletProto.hasLastSeenBlockHash()) {
            wallet.setLastBlockSeenHash(null);
        } else {
            wallet.setLastBlockSeenHash(byteStringToHash(walletProto.getLastSeenBlockHash()));
        }
        if (!walletProto.hasLastSeenBlockHeight()) {
            wallet.setLastBlockSeenHeight(-1);
        } else {
            wallet.setLastBlockSeenHeight(walletProto.getLastSeenBlockHeight());
        }
        // Will default to zero if not present.
        wallet.setLastBlockSeenTimeSecs(walletProto.getLastSeenBlockTimeSecs());

        if (walletProto.hasKeyRotationTime()) {
            wallet.setKeyRotationTime(new Date(walletProto.getKeyRotationTime() * 1000));
        }

        loadExtensions(wallet, walletProto);

        if (walletProto.hasVersion()) {
            wallet.setVersion(walletProto.getVersion());
        }

        // Make sure the object can be re-used to read another wallet without corruption.
        txMap.clear();
    }

    private void loadExtensions(Wallet wallet, Protos.Wallet walletProto) throws UnreadableWalletException {
        final Map<String, WalletExtension> extensions = wallet.getExtensions();
        for (Protos.Extension extProto : walletProto.getExtensionList()) {
            String id = extProto.getId();
            WalletExtension extension = extensions.get(id);
            if (extension == null) {
                if (extProto.getMandatory()) {
                    if (requireMandatoryExtensions)
                        throw new UnreadableWalletException("Unknown mandatory extension in wallet: " + id);
                    else
                        log.error("Unknown extension in wallet {}, ignoring", id);
                }
            } else {
                log.info("Loading wallet extension {}", id);
                try {
                    extension.deserializeWalletExtension(wallet, extProto.getData().toByteArray());
                } catch (Exception e) {
                    if (extProto.getMandatory() && requireMandatoryExtensions)
                        throw new UnreadableWalletException("Could not parse mandatory extension in wallet: " + id);
                    else
                        log.error("Error whilst reading extension {}, ignoring: {}", id, e);
                }
            }
        }
    }

    /**
     * Returns the loaded protocol buffer from the given byte stream. You normally want
     * {@link Wallet#loadFromFile(java.io.File)} instead - this method is designed for low level work involving the
     * wallet file format itself.
     */
    public static Protos.Wallet parseToProto(InputStream input) throws IOException {
        return Protos.Wallet.parseFrom(input);
    }

    private void readTransaction(Protos.Transaction txProto, NetworkParameters params) throws UnreadableWalletException {
        Transaction tx = new Transaction(params);
        if (txProto.hasUpdatedAt()) {
            tx.setUpdateTime(new Date(txProto.getUpdatedAt()));
        }
        
        for (Protos.TransactionOutput outputProto : txProto.getTransactionOutputList()) {
            BigInteger value = BigInteger.valueOf(outputProto.getValue());
            byte[] scriptBytes = outputProto.getScriptBytes().toByteArray();
            TransactionOutput output = new TransactionOutput(params, tx, value, scriptBytes);
            tx.addOutput(output);
        }

        for (Protos.TransactionInput transactionInput : txProto.getTransactionInputList()) {
            byte[] scriptBytes = transactionInput.getScriptBytes().toByteArray();
            TransactionOutPoint outpoint = new TransactionOutPoint(params,
                    transactionInput.getTransactionOutPointIndex() & 0xFFFFFFFFL,
                    byteStringToHash(transactionInput.getTransactionOutPointHash())
            );
            TransactionInput input = new TransactionInput(params, tx, scriptBytes, outpoint);
            if (transactionInput.hasSequence()) {
                input.setSequenceNumber(transactionInput.getSequence());
            }
            tx.addInput(input);
        }

        for (int i = 0; i < txProto.getBlockHashCount(); i++) {
            ByteString blockHash = txProto.getBlockHash(i);
            int relativityOffset = 0;
            if (txProto.getBlockRelativityOffsetsCount() > 0)
                relativityOffset = txProto.getBlockRelativityOffsets(i);
            tx.addBlockAppearance(byteStringToHash(blockHash), relativityOffset);
        }

        if (txProto.hasLockTime()) {
            tx.setLockTime(0xffffffffL & txProto.getLockTime());
        }

        if (txProto.hasPurpose()) {
            switch (txProto.getPurpose()) {
                case UNKNOWN: tx.setPurpose(Transaction.Purpose.UNKNOWN); break;
                case USER_PAYMENT: tx.setPurpose(Transaction.Purpose.USER_PAYMENT); break;
                case KEY_ROTATION: tx.setPurpose(Transaction.Purpose.KEY_ROTATION); break;
                default: throw new RuntimeException("New purpose serialization not implemented");
            }
        } else {
            // Old wallet: assume a user payment as that's the only reason a new tx would have been created back then.
            tx.setPurpose(Transaction.Purpose.USER_PAYMENT);
        }

        // Transaction should now be complete.
        Sha256Hash protoHash = byteStringToHash(txProto.getHash());
        if (!tx.getHash().equals(protoHash))
            throw new UnreadableWalletException(String.format("Transaction did not deserialize completely: %s vs %s", tx.getHash(), protoHash));
        if (txMap.containsKey(txProto.getHash()))
            throw new UnreadableWalletException("Wallet contained duplicate transaction " + byteStringToHash(txProto.getHash()));
        txMap.put(txProto.getHash(), tx);
    }

    private WalletTransaction connectTransactionOutputs(org.bitcoinj.wallet.Protos.Transaction txProto) throws UnreadableWalletException {
        Transaction tx = txMap.get(txProto.getHash());
        WalletTransaction.Pool pool = WalletTransaction.Pool.valueOf(txProto.getPool().getNumber());
        if (pool == WalletTransaction.Pool.INACTIVE || pool == WalletTransaction.Pool.PENDING_INACTIVE) {
            // Upgrade old wallets: inactive pool has been merged with the pending pool.
            // Remove this some time after 0.9 is old and everyone has upgraded.
            // There should not be any spent outputs in this tx as old wallets would not allow them to be spent
            // in this state.
            pool = WalletTransaction.Pool.PENDING;
        }
        for (int i = 0 ; i < tx.getOutputs().size() ; i++) {
            TransactionOutput output = tx.getOutputs().get(i);
            final Protos.TransactionOutput transactionOutput = txProto.getTransactionOutput(i);
            if (transactionOutput.hasSpentByTransactionHash()) {
                final ByteString spentByTransactionHash = transactionOutput.getSpentByTransactionHash();
                Transaction spendingTx = txMap.get(spentByTransactionHash);
                if (spendingTx == null) {
                    throw new UnreadableWalletException(String.format("Could not connect %s to %s",
                            tx.getHashAsString(), byteStringToHash(spentByTransactionHash)));
                }
                final int spendingIndex = transactionOutput.getSpentByTransactionIndex();
                TransactionInput input = checkNotNull(spendingTx.getInput(spendingIndex));
                input.connect(output);
            }
        }
        
        if (txProto.hasConfidence()) {
            Protos.TransactionConfidence confidenceProto = txProto.getConfidence();
            TransactionConfidence confidence = tx.getConfidence();
            readConfidence(tx, confidenceProto, confidence);
        }

        return new WalletTransaction(pool, tx);
    }

    private void readConfidence(Transaction tx, Protos.TransactionConfidence confidenceProto,
                                TransactionConfidence confidence) throws UnreadableWalletException {
        // We are lenient here because tx confidence is not an essential part of the wallet.
        // If the tx has an unknown type of confidence, ignore.
        if (!confidenceProto.hasType()) {
            log.warn("Unknown confidence type for tx {}", tx.getHashAsString());
            return;
        }
        ConfidenceType confidenceType;
        switch (confidenceProto.getType()) {
            case BUILDING: confidenceType = ConfidenceType.BUILDING; break;
            case DEAD: confidenceType = ConfidenceType.DEAD; break;
            // These two are equivalent (must be able to read old wallets).
            case NOT_IN_BEST_CHAIN: confidenceType = ConfidenceType.PENDING; break;
            case PENDING: confidenceType = ConfidenceType.PENDING; break;
            case UNKNOWN:
                // Fall through.
            default:
                confidenceType = ConfidenceType.UNKNOWN; break;
        }
        confidence.setConfidenceType(confidenceType);
        if (confidenceProto.hasAppearedAtHeight()) {
            if (confidence.getConfidenceType() != ConfidenceType.BUILDING) {
                log.warn("Have appearedAtHeight but not BUILDING for tx {}", tx.getHashAsString());
                return;
            }
            confidence.setAppearedAtChainHeight(confidenceProto.getAppearedAtHeight());
        }
        if (confidenceProto.hasDepth()) {
            if (confidence.getConfidenceType() != ConfidenceType.BUILDING) {
                log.warn("Have depth but not BUILDING for tx {}", tx.getHashAsString());
                return;
            }
            confidence.setDepthInBlocks(confidenceProto.getDepth());
        }
        if (confidenceProto.hasWorkDone()) {
            if (confidence.getConfidenceType() != ConfidenceType.BUILDING) {
                log.warn("Have workDone but not BUILDING for tx {}", tx.getHashAsString());
                return;
            }
            confidence.setWorkDone(BigInteger.valueOf(confidenceProto.getWorkDone()));
        }
        if (confidenceProto.hasOverridingTransaction()) {
            if (confidence.getConfidenceType() != ConfidenceType.DEAD) {
                log.warn("Have overridingTransaction but not OVERRIDDEN for tx {}", tx.getHashAsString());
                return;
            }
            Transaction overridingTransaction =
                txMap.get(confidenceProto.getOverridingTransaction());
            if (overridingTransaction == null) {
                log.warn("Have overridingTransaction that is not in wallet for tx {}", tx.getHashAsString());
                return;
            }
            confidence.setOverridingTransaction(overridingTransaction);
        }
        for (Protos.PeerAddress proto : confidenceProto.getBroadcastByList()) {
            InetAddress ip;
            try {
                ip = InetAddress.getByAddress(proto.getIpAddress().toByteArray());
            } catch (UnknownHostException e) {
                throw new UnreadableWalletException("Peer IP address does not have the right length", e);
            }
            int port = proto.getPort();
            PeerAddress address = new PeerAddress(ip, port);
            address.setServices(BigInteger.valueOf(proto.getServices()));
            confidence.markBroadcastBy(address);
        }
        switch (confidenceProto.getSource()) {
            case SOURCE_SELF: confidence.setSource(TransactionConfidence.Source.SELF); break;
            case SOURCE_NETWORK: confidence.setSource(TransactionConfidence.Source.NETWORK); break;
            case SOURCE_UNKNOWN:
                // Fall through.
            default: confidence.setSource(TransactionConfidence.Source.UNKNOWN); break;
        }
    }
}<|MERGE_RESOLUTION|>--- conflicted
+++ resolved
@@ -158,9 +158,6 @@
         }
 
         for (Script script : wallet.getWatchedScripts()) {
-<<<<<<< HEAD
-            walletBuilder.addWatchedScript(ByteString.copyFrom(script.getProgram()));
-=======
             Protos.Script protoScript =
                     Protos.Script.newBuilder()
                             .setProgram(ByteString.copyFrom(script.getProgram()))
@@ -168,7 +165,6 @@
                             .build();
 
             walletBuilder.addWatchedScript(protoScript);
->>>>>>> 8085f056
         }
 
         // Populate the lastSeenBlockHash field.
@@ -421,18 +417,12 @@
         }
 
         List<Script> scripts = Lists.newArrayList();
-<<<<<<< HEAD
-        for (ByteString scriptBytes : walletProto.getWatchedScriptList()) {
-            try {
-                scripts.add(new Script(scriptBytes.toByteArray()));
-=======
         for (Protos.Script protoScript : walletProto.getWatchedScriptList()) {
             try {
                 Script script =
                         new Script(protoScript.getProgram().toByteArray(),
                                 protoScript.getCreationTimestamp() / 1000);
                 scripts.add(script);
->>>>>>> 8085f056
             } catch (ScriptException e) {
                 throw new UnreadableWalletException("Unparseable script in wallet");
             }
