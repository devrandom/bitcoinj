/**
 * Copyright 2011 Google Inc.
 *
 * Licensed under the Apache License, Version 2.0 (the "License");
 * you may not use this file except in compliance with the License.
 * You may obtain a copy of the License at
 *
 *    http://www.apache.org/licenses/LICENSE-2.0
 *
 * Unless required by applicable law or agreed to in writing, software
 * distributed under the License is distributed on an "AS IS" BASIS,
 * WITHOUT WARRANTIES OR CONDITIONS OF ANY KIND, either express or implied.
 * See the License for the specific language governing permissions and
 * limitations under the License.
 */

package com.google.bitcoin.core;

import com.google.bitcoin.core.Transaction.SigHash;
import com.google.bitcoin.core.Wallet.SendRequest;
import com.google.bitcoin.core.WalletTransaction.Pool;
import com.google.bitcoin.crypto.KeyCrypter;
import com.google.bitcoin.crypto.KeyCrypterException;
import com.google.bitcoin.crypto.KeyCrypterScrypt;
import com.google.bitcoin.crypto.TransactionSignature;
import com.google.bitcoin.store.WalletProtobufSerializer;
import com.google.bitcoin.utils.MockTransactionBroadcaster;
import com.google.bitcoin.utils.TestUtils;
import com.google.bitcoin.utils.TestWithWallet;
import com.google.bitcoin.utils.Threading;
import com.google.bitcoin.wallet.KeyTimeCoinSelector;
import com.google.bitcoin.wallet.WalletFiles;
import com.google.common.collect.Lists;
import com.google.common.util.concurrent.ListenableFuture;
import com.google.protobuf.ByteString;
import org.bitcoinj.wallet.Protos;
import org.bitcoinj.wallet.Protos.ScryptParameters;
import org.bitcoinj.wallet.Protos.Wallet.EncryptionType;
import org.junit.After;
import org.junit.Before;
import org.junit.Test;
import org.slf4j.Logger;
import org.slf4j.LoggerFactory;
import org.spongycastle.crypto.params.KeyParameter;

import java.io.File;
import java.math.BigInteger;
import java.net.InetAddress;
import java.security.SecureRandom;
import java.util.*;
import java.util.concurrent.CountDownLatch;
import java.util.concurrent.TimeUnit;
import java.util.concurrent.atomic.AtomicInteger;

import static com.google.bitcoin.utils.TestUtils.*;
import static com.google.bitcoin.core.Utils.*;
import static org.junit.Assert.*;

public class WalletTest extends TestWithWallet {
    private static final Logger log = LoggerFactory.getLogger(WalletTest.class);

    private Address myEncryptedAddress;
    private Address myEncryptedAddress2;

    private Wallet encryptedWallet;
    // A wallet with an initial unencrypted private key and an encrypted private key.
    private Wallet encryptedMixedWallet;

    private static CharSequence PASSWORD1 = "my helicopter contains eels";
    private static CharSequence WRONG_PASSWORD = "nothing noone nobody nowhere";

    private KeyParameter aesKey;
    private KeyParameter wrongAesKey;
    private KeyCrypter keyCrypter;
    private SecureRandom secureRandom = new SecureRandom();

    @Before
    @Override
    public void setUp() throws Exception {
        super.setUp();
        byte[] salt = new byte[KeyCrypterScrypt.SALT_LENGTH];
        secureRandom.nextBytes(salt);
        Protos.ScryptParameters.Builder scryptParametersBuilder = Protos.ScryptParameters.newBuilder().setSalt(ByteString.copyFrom(salt));
        ScryptParameters scryptParameters = scryptParametersBuilder.build();
        keyCrypter = new KeyCrypterScrypt(scryptParameters);

        encryptedWallet = new Wallet(params, keyCrypter);
        encryptedMixedWallet = new Wallet(params, keyCrypter);

        aesKey = keyCrypter.deriveKey(PASSWORD1);
        wrongAesKey = keyCrypter.deriveKey(WRONG_PASSWORD);
        ECKey myEncryptedKey = encryptedWallet.addNewEncryptedKey(keyCrypter, aesKey);
        myEncryptedAddress = myEncryptedKey.toAddress(params);

        encryptedMixedWallet.addKey(new ECKey());
        ECKey myEncryptedKey2 = encryptedMixedWallet.addNewEncryptedKey(keyCrypter, aesKey);
        myEncryptedAddress2 = myEncryptedKey2.toAddress(params);
    }

    @After
    @Override
    public void tearDown() throws Exception {
        super.tearDown();
    }

    @Test
    public void basicSpending() throws Exception {
        basicSpendingCommon(wallet, myAddress, false);
    }

    @Test
    public void basicSpendingWithEncryptedWallet() throws Exception {
        basicSpendingCommon(encryptedWallet, myEncryptedAddress, true);
    }

    @Test
    public void basicSpendingWithEncryptedMixedWallet() throws Exception {
        basicSpendingCommon(encryptedMixedWallet, myEncryptedAddress2, true);
    }

    private void basicSpendingCommon(Wallet wallet, Address toAddress, boolean testEncryption) throws Exception {
        // We'll set up a wallet that receives a coin, then sends a coin of lesser value and keeps the change. We
        // will attach a small fee. Because the Bitcoin protocol makes it difficult to determine the fee of an
        // arbitrary transaction in isolation, we'll check that the fee was set by examining the size of the change.

        // Receive some money as a pending transaction.
        receiveAPendingTransaction(wallet, toAddress);

        // Prepare to send.
        Address destination = new ECKey().toAddress(params);
        BigInteger v2 = toNanoCoins(0, 50);
        Wallet.SendRequest req = Wallet.SendRequest.to(destination, v2);
        req.fee = toNanoCoins(0, 1);

        if (testEncryption) {
            // Try to create a send with a fee but no password (this should fail).
            try {
                req.ensureMinRequiredFee = false;
                wallet.completeTx(req);
                fail("No exception was thrown trying to sign an encrypted key with no password supplied.");
            } catch (KeyCrypterException kce) {
                assertEquals("This ECKey is encrypted but no decryption key has been supplied.", kce.getMessage());
            }
            assertEquals("Wrong number of UNSPENT.1", 1, wallet.getPoolSize(WalletTransaction.Pool.UNSPENT));
            assertEquals("Wrong number of ALL.1", 1, wallet.getPoolSize(WalletTransaction.Pool.ALL));

            // Try to create a send with a fee but the wrong password (this should fail).
            req = Wallet.SendRequest.to(destination, v2);
            req.aesKey = wrongAesKey;
            req.fee = toNanoCoins(0, 1);
            req.ensureMinRequiredFee = false;

            try {
                wallet.completeTx(req);
                fail("No exception was thrown trying to sign an encrypted key with the wrong password supplied.");
            } catch (KeyCrypterException kce) {
                assertEquals("Could not decrypt bytes", kce.getMessage());
            }

            assertEquals("Wrong number of UNSPENT.2", 1, wallet.getPoolSize(WalletTransaction.Pool.UNSPENT));
            assertEquals("Wrong number of ALL.2", 1, wallet.getPoolSize(WalletTransaction.Pool.ALL));

            // Create a send with a fee with the correct password (this should succeed).
            req = Wallet.SendRequest.to(destination, v2);
            req.aesKey = aesKey;
            req.fee = toNanoCoins(0, 1);
            req.ensureMinRequiredFee = false;
        }

        // Complete the transaction successfully.
        wallet.completeTx(req);

        Transaction t2 = req.tx;
        assertEquals("Wrong number of UNSPENT.3", 1, wallet.getPoolSize(WalletTransaction.Pool.UNSPENT));
        assertEquals("Wrong number of ALL.3", 1, wallet.getPoolSize(WalletTransaction.Pool.ALL));
        assertEquals(TransactionConfidence.Source.SELF, t2.getConfidence().getSource());
        assertEquals(Transaction.Purpose.USER_PAYMENT, t2.getPurpose());
        assertEquals(wallet.getChangeAddress(), t2.getOutput(1).getScriptPubKey().getToAddress(params));

        // Do some basic sanity checks.
        basicSanityChecks(wallet, t2, toAddress, destination);

        // Broadcast the transaction and commit.
        broadcastAndCommit(wallet, t2);

        // Now check that we can spend the unconfirmed change, with a new change address of our own selection.
        // (req.aesKey is null for unencrypted / the correct aesKey for encrypted.)
        spendUnconfirmedChange(wallet, t2, req.aesKey);
    }

    private void receiveAPendingTransaction(Wallet wallet, Address toAddress) throws Exception {
        BigInteger v1 = Utils.toNanoCoins(1, 0);
        final ListenableFuture<BigInteger> availFuture = wallet.getBalanceFuture(v1, Wallet.BalanceType.AVAILABLE);
        final ListenableFuture<BigInteger> estimatedFuture = wallet.getBalanceFuture(v1, Wallet.BalanceType.ESTIMATED);
        assertFalse(availFuture.isDone());
        assertFalse(estimatedFuture.isDone());
        // Send some pending coins to the wallet.
        Transaction t1 = sendMoneyToWallet(wallet, v1, toAddress, null);
        Threading.waitForUserCode();
        final ListenableFuture<Transaction> depthFuture = t1.getConfidence().getDepthFuture(1);
        assertFalse(depthFuture.isDone());
        assertEquals(BigInteger.ZERO, wallet.getBalance());
        assertEquals(v1, wallet.getBalance(Wallet.BalanceType.ESTIMATED));
        assertFalse(availFuture.isDone());
        // Our estimated balance has reached the requested level.
        assertTrue(estimatedFuture.isDone());
        assertEquals(1, wallet.getPoolSize(Pool.PENDING));
        assertEquals(0, wallet.getPoolSize(WalletTransaction.Pool.UNSPENT));
        // Confirm the coins.
        sendMoneyToWallet(wallet, t1, AbstractBlockChain.NewBlockType.BEST_CHAIN);
        assertEquals("Incorrect confirmed tx balance", v1, wallet.getBalance());
        assertEquals("Incorrect confirmed tx PENDING pool size", 0, wallet.getPoolSize(WalletTransaction.Pool.PENDING));
        assertEquals("Incorrect confirmed tx UNSPENT pool size", 1, wallet.getPoolSize(WalletTransaction.Pool.UNSPENT));
        assertEquals("Incorrect confirmed tx ALL pool size", 1, wallet.getPoolSize(WalletTransaction.Pool.ALL));
        Threading.waitForUserCode();
        assertTrue(availFuture.isDone());
        assertTrue(estimatedFuture.isDone());
        assertTrue(depthFuture.isDone());
    }

    private void basicSanityChecks(Wallet wallet, Transaction t, Address fromAddress, Address destination) throws VerificationException {
        assertEquals("Wrong number of tx inputs", 1, t.getInputs().size());
        assertEquals(fromAddress, t.getInputs().get(0).getScriptSig().getFromAddress(params));
        assertEquals("Wrong number of tx outputs",2, t.getOutputs().size());
        assertEquals(destination, t.getOutputs().get(0).getScriptPubKey().getToAddress(params));
        assertEquals(wallet.getChangeAddress(), t.getOutputs().get(1).getScriptPubKey().getToAddress(params));
        assertEquals(toNanoCoins(0, 49), t.getOutputs().get(1).getValue());
        // Check the script runs and signatures verify.
        t.getInputs().get(0).verify();
    }

    private static void broadcastAndCommit(Wallet wallet, Transaction t) throws Exception {
        final LinkedList<Transaction> txns = Lists.newLinkedList();
        wallet.addEventListener(new AbstractWalletEventListener() {
            @Override
            public void onCoinsSent(Wallet wallet, Transaction tx, BigInteger prevBalance, BigInteger newBalance) {
                txns.add(tx);
            }
        });

        t.getConfidence().markBroadcastBy(new PeerAddress(InetAddress.getByAddress(new byte[]{1,2,3,4})));
        t.getConfidence().markBroadcastBy(new PeerAddress(InetAddress.getByAddress(new byte[]{10,2,3,4})));
        wallet.commitTx(t);
        Threading.waitForUserCode();
        assertEquals(1, wallet.getPoolSize(WalletTransaction.Pool.PENDING));
        assertEquals(1, wallet.getPoolSize(WalletTransaction.Pool.SPENT));
        assertEquals(2, wallet.getPoolSize(WalletTransaction.Pool.ALL));
        assertEquals(t, txns.getFirst());
        assertEquals(1, txns.size());
    }

    private void spendUnconfirmedChange(Wallet wallet, Transaction t2, KeyParameter aesKey) throws Exception {
        BigInteger v3 = toNanoCoins(0, 49);
        assertEquals(v3, wallet.getBalance());
        Wallet.SendRequest req = Wallet.SendRequest.to(new ECKey().toAddress(params), toNanoCoins(0, 48));
        req.aesKey = aesKey;
        Address a = req.changeAddress = new ECKey().toAddress(params);
        req.ensureMinRequiredFee = false;
        wallet.completeTx(req);
        Transaction t3 = req.tx;
        assertEquals(a, t3.getOutput(1).getScriptPubKey().getToAddress(params));
        assertNotNull(t3);
        wallet.commitTx(t3);
        assertTrue(wallet.isConsistent());
        // t2 and t3 gets confirmed in the same block.
        BlockPair bp = createFakeBlock(blockStore, t2, t3);
        wallet.receiveFromBlock(t2, bp.storedBlock, AbstractBlockChain.NewBlockType.BEST_CHAIN, 0);
        wallet.receiveFromBlock(t3, bp.storedBlock, AbstractBlockChain.NewBlockType.BEST_CHAIN, 1);
        wallet.notifyNewBestBlock(bp.storedBlock);
        assertTrue(wallet.isConsistent());
    }

    @Test
    public void customTransactionSpending() throws Exception {
        // We'll set up a wallet that receives a coin, then sends a coin of lesser value and keeps the change.
        BigInteger v1 = Utils.toNanoCoins(3, 0);
        sendMoneyToWallet(v1, AbstractBlockChain.NewBlockType.BEST_CHAIN);
        assertEquals(v1, wallet.getBalance());
        assertEquals(1, wallet.getPoolSize(WalletTransaction.Pool.UNSPENT));
        assertEquals(1, wallet.getPoolSize(WalletTransaction.Pool.ALL));

        ECKey k2 = new ECKey();
        Address a2 = k2.toAddress(params);
        BigInteger v2 = toNanoCoins(0, 50);
        BigInteger v3 = toNanoCoins(0, 75);
        BigInteger v4 = toNanoCoins(1, 25);

        Transaction t2 = new Transaction(params);
        t2.addOutput(v2, a2);
        t2.addOutput(v3, a2);
        t2.addOutput(v4, a2);
        SendRequest req = SendRequest.forTx(t2);
        req.ensureMinRequiredFee = false;
        boolean complete = wallet.completeTx(req);

        // Do some basic sanity checks.
        assertTrue(complete);
        assertEquals(1, t2.getInputs().size());
        assertEquals(myAddress, t2.getInputs().get(0).getScriptSig().getFromAddress(params));
        assertEquals(TransactionConfidence.ConfidenceType.UNKNOWN, t2.getConfidence().getConfidenceType());

        // We have NOT proven that the signature is correct!
        wallet.commitTx(t2);
        assertEquals(1, wallet.getPoolSize(WalletTransaction.Pool.PENDING));
        assertEquals(1, wallet.getPoolSize(WalletTransaction.Pool.SPENT));
        assertEquals(2, wallet.getPoolSize(WalletTransaction.Pool.ALL));
    }

    @Test
    public void sideChain() throws Exception {
        // The wallet receives a coin on the main chain, then on a side chain. Balance is equal to both added together
        // as we assume the side chain tx is pending and will be included shortly.
        BigInteger v1 = Utils.toNanoCoins(1, 0);
        sendMoneyToWallet(v1, AbstractBlockChain.NewBlockType.BEST_CHAIN);
        assertEquals(v1, wallet.getBalance());
        assertEquals(1, wallet.getPoolSize(WalletTransaction.Pool.UNSPENT));
        assertEquals(1, wallet.getPoolSize(WalletTransaction.Pool.ALL));

        BigInteger v2 = toNanoCoins(0, 50);
        sendMoneyToWallet(v2, AbstractBlockChain.NewBlockType.SIDE_CHAIN);
        assertEquals(2, wallet.getPoolSize(WalletTransaction.Pool.ALL));
        assertEquals(v1, wallet.getBalance());
        assertEquals(v1.add(v2), wallet.getBalance(Wallet.BalanceType.ESTIMATED));
    }

    @Test
    public void balance() throws Exception {
        // Receive 5 coins then half a coin.
        BigInteger v1 = toNanoCoins(5, 0);
        BigInteger v2 = toNanoCoins(0, 50);
        BigInteger expected = toNanoCoins(5, 50);
        assertEquals(0, wallet.getPoolSize(WalletTransaction.Pool.ALL));
        sendMoneyToWallet(v1, AbstractBlockChain.NewBlockType.BEST_CHAIN);
        assertEquals(1, wallet.getPoolSize(WalletTransaction.Pool.UNSPENT));
        sendMoneyToWallet(v2, AbstractBlockChain.NewBlockType.BEST_CHAIN);
        assertEquals(2, wallet.getPoolSize(WalletTransaction.Pool.UNSPENT));
        assertEquals(expected, wallet.getBalance());

        // Now spend one coin.
        BigInteger v3 = toNanoCoins(1, 0);
        Transaction spend = wallet.createSend(new ECKey().toAddress(params), v3);
        wallet.commitTx(spend);
        assertEquals(1, wallet.getPoolSize(WalletTransaction.Pool.PENDING));

        // Available and estimated balances should not be the same. We don't check the exact available balance here
        // because it depends on the coin selection algorithm.
        assertEquals(toNanoCoins(4, 50), wallet.getBalance(Wallet.BalanceType.ESTIMATED));
        assertFalse(wallet.getBalance(Wallet.BalanceType.AVAILABLE).equals(
                    wallet.getBalance(Wallet.BalanceType.ESTIMATED)));

        // Now confirm the transaction by including it into a block.
        StoredBlock b3 = createFakeBlock(blockStore, spend).storedBlock;
        wallet.receiveFromBlock(spend, b3, BlockChain.NewBlockType.BEST_CHAIN, 0);

        // Change is confirmed. We started with 5.50 so we should have 4.50 left.
        BigInteger v4 = toNanoCoins(4, 50);
        assertEquals(v4, wallet.getBalance(Wallet.BalanceType.AVAILABLE));
    }

    // Intuitively you'd expect to be able to create a transaction with identical inputs and outputs and get an
    // identical result to the official client. However the signatures are not deterministic - signing the same data
    // with the same key twice gives two different outputs. So we cannot prove bit-for-bit compatibility in this test
    // suite.

    @Test
    public void blockChainCatchup() throws Exception {
        // Test that we correctly process transactions arriving from the chain, with callbacks for inbound and outbound.
        final BigInteger bigints[] = new BigInteger[4];
        final Transaction txn[] = new Transaction[2];
        final LinkedList<Transaction> confTxns = new LinkedList<Transaction>();
        wallet.addEventListener(new AbstractWalletEventListener() {
            @Override
            public void onCoinsReceived(Wallet wallet, Transaction tx, BigInteger prevBalance, BigInteger newBalance) {
                super.onCoinsReceived(wallet, tx, prevBalance, newBalance);
                bigints[0] = prevBalance;
                bigints[1] = newBalance;
                txn[0] = tx;
            }

            @Override
            public void onCoinsSent(Wallet wallet, Transaction tx, BigInteger prevBalance, BigInteger newBalance) {
                super.onCoinsSent(wallet, tx, prevBalance, newBalance);
                bigints[2] = prevBalance;
                bigints[3] = newBalance;
                txn[1] = tx;
            }

            @Override
            public void onTransactionConfidenceChanged(Wallet wallet, Transaction tx) {
                super.onTransactionConfidenceChanged(wallet, tx);
                confTxns.add(tx);
            }
        });

        // Receive some money.
        BigInteger oneCoin = Utils.toNanoCoins(1, 0);
        Transaction tx1 = sendMoneyToWallet(oneCoin, AbstractBlockChain.NewBlockType.BEST_CHAIN);
        Threading.waitForUserCode();
        assertEquals(null, txn[1]);  // onCoinsSent not called.
        assertEquals(tx1, confTxns.getFirst());   // onTransactionConfidenceChanged called
        assertEquals(txn[0].getHash(), tx1.getHash());
        assertEquals(BigInteger.ZERO, bigints[0]);
        assertEquals(oneCoin, bigints[1]);
        assertEquals(TransactionConfidence.ConfidenceType.BUILDING, tx1.getConfidence().getConfidenceType());
        assertEquals(1, tx1.getConfidence().getAppearedAtChainHeight());
        // Send 0.10 to somebody else.
        Transaction send1 = wallet.createSend(new ECKey().toAddress(params), toNanoCoins(0, 10));
        // Pretend it makes it into the block chain, our wallet state is cleared but we still have the keys, and we
        // want to get back to our previous state. We can do this by just not confirming the transaction as
        // createSend is stateless.
        txn[0] = txn[1] = null;
        confTxns.clear();
        sendMoneyToWallet(send1, AbstractBlockChain.NewBlockType.BEST_CHAIN);
        Threading.waitForUserCode();
        assertEquals(bitcoinValueToFriendlyString(wallet.getBalance()), "0.90");
        assertEquals(null, txn[0]);
        assertEquals(2, confTxns.size());
        assertEquals(txn[1].getHash(), send1.getHash());
        assertEquals(bitcoinValueToFriendlyString(bigints[2]), "1.00");
        assertEquals(bitcoinValueToFriendlyString(bigints[3]), "0.90");
        // And we do it again after the catchup.
        Transaction send2 = wallet.createSend(new ECKey().toAddress(params), toNanoCoins(0, 10));
        // What we'd really like to do is prove the official client would accept it .... no such luck unfortunately.
        wallet.commitTx(send2);
        sendMoneyToWallet(send2, AbstractBlockChain.NewBlockType.BEST_CHAIN);
        assertEquals(bitcoinValueToFriendlyString(wallet.getBalance()), "0.80");
        Threading.waitForUserCode();
        BlockPair b4 = createFakeBlock(blockStore);
        confTxns.clear();
        wallet.notifyNewBestBlock(b4.storedBlock);
        Threading.waitForUserCode();
        assertEquals(3, confTxns.size());
    }

    @Test
    public void balances() throws Exception {
        BigInteger nanos = Utils.toNanoCoins(1, 0);
        Transaction tx1 = sendMoneyToWallet(nanos, AbstractBlockChain.NewBlockType.BEST_CHAIN);
        assertEquals(nanos, tx1.getValueSentToMe(wallet, true));
        // Send 0.10 to somebody else.
        Transaction send1 = wallet.createSend(new ECKey().toAddress(params), toNanoCoins(0, 10));
        // Reserialize.
        Transaction send2 = new Transaction(params, send1.bitcoinSerialize());
        assertEquals(nanos, send2.getValueSentFromMe(wallet));
        assertEquals(BigInteger.ZERO.subtract(toNanoCoins(0, 10)), send2.getValue(wallet));
    }

    @Test
    public void isConsistent_duplicates() throws Exception {
        // This test ensures that isConsistent catches duplicate transactions, eg, because we submitted the same block
        // twice (this is not allowed).
        Transaction tx = createFakeTx(params, Utils.toNanoCoins(1, 0), myAddress);
        Address someOtherGuy = new ECKey().toAddress(params);
        TransactionOutput output = new TransactionOutput(params, tx, Utils.toNanoCoins(0, 5), someOtherGuy);
        tx.addOutput(output);
        wallet.receiveFromBlock(tx, null, BlockChain.NewBlockType.BEST_CHAIN, 0);

        assertTrue("Wallet is not consistent", wallet.isConsistent());

        Transaction txClone = new Transaction(params, tx.bitcoinSerialize());
        try {
            wallet.receiveFromBlock(txClone, null, BlockChain.NewBlockType.BEST_CHAIN, 0);
            fail("Illegal argument not thrown when it should have been.");
        } catch (IllegalStateException ex) {
            // expected
        }
    }

    @Test
    public void isConsistent_pools() throws Exception {
        // This test ensures that isConsistent catches transactions that are in incompatible pools.
        Transaction tx = createFakeTx(params, Utils.toNanoCoins(1, 0), myAddress);
        Address someOtherGuy = new ECKey().toAddress(params);
        TransactionOutput output = new TransactionOutput(params, tx, Utils.toNanoCoins(0, 5), someOtherGuy);
        tx.addOutput(output);
        wallet.receiveFromBlock(tx, null, BlockChain.NewBlockType.BEST_CHAIN, 0);

        assertTrue(wallet.isConsistent());

        wallet.addWalletTransaction(new WalletTransaction(Pool.PENDING, tx));
        assertFalse(wallet.isConsistent());
    }

    @Test
    public void isConsistent_spent() throws Exception {
        // This test ensures that isConsistent catches transactions that are marked spent when
        // they aren't.
        Transaction tx = createFakeTx(params, Utils.toNanoCoins(1, 0), myAddress);
        Address someOtherGuy = new ECKey().toAddress(params);
        TransactionOutput output = new TransactionOutput(params, tx, Utils.toNanoCoins(0, 5), someOtherGuy);
        tx.addOutput(output);
        assertTrue(wallet.isConsistent());

        wallet.addWalletTransaction(new WalletTransaction(Pool.SPENT, tx));
        assertFalse(wallet.isConsistent());
    }

    @Test
    public void transactions() throws Exception {
        // This test covers a bug in which Transaction.getValueSentFromMe was calculating incorrectly.
        Transaction tx = createFakeTx(params, Utils.toNanoCoins(1, 0), myAddress);
        // Now add another output (ie, change) that goes to some other address.
        Address someOtherGuy = new ECKey().toAddress(params);
        TransactionOutput output = new TransactionOutput(params, tx, Utils.toNanoCoins(0, 5), someOtherGuy);
        tx.addOutput(output);
        // Note that tx is no longer valid: it spends more than it imports. However checking transactions balance
        // correctly isn't possible in SPV mode because value is a property of outputs not inputs. Without all
        // transactions you can't check they add up.
        sendMoneyToWallet(tx, AbstractBlockChain.NewBlockType.BEST_CHAIN);
        // Now the other guy creates a transaction which spends that change.
        Transaction tx2 = new Transaction(params);
        tx2.addInput(output);
        tx2.addOutput(new TransactionOutput(params, tx2, Utils.toNanoCoins(0, 5), myAddress));
        // tx2 doesn't send any coins from us, even though the output is in the wallet.
        assertEquals(Utils.toNanoCoins(0, 0), tx2.getValueSentFromMe(wallet));
    }

    @Test
    public void bounce() throws Exception {
        // This test covers bug 64 (False double spends). Check that if we create a spend and it's immediately sent
        // back to us, this isn't considered as a double spend.
        BigInteger coin1 = Utils.toNanoCoins(1, 0);
        sendMoneyToWallet(coin1, AbstractBlockChain.NewBlockType.BEST_CHAIN);
        // Send half to some other guy. Sending only half then waiting for a confirm is important to ensure the tx is
        // in the unspent pool, not pending or spent.
        BigInteger coinHalf = Utils.toNanoCoins(0, 50);
        assertEquals(1, wallet.getPoolSize(WalletTransaction.Pool.UNSPENT));
        assertEquals(1, wallet.getPoolSize(WalletTransaction.Pool.ALL));
        Address someOtherGuy = new ECKey().toAddress(params);
        Transaction outbound1 = wallet.createSend(someOtherGuy, coinHalf);
        wallet.commitTx(outbound1);
        sendMoneyToWallet(outbound1, AbstractBlockChain.NewBlockType.BEST_CHAIN);
        // That other guy gives us the coins right back.
        Transaction inbound2 = new Transaction(params);
        inbound2.addOutput(new TransactionOutput(params, inbound2, coinHalf, myAddress));
        inbound2.addInput(outbound1.getOutputs().get(0));
        sendMoneyToWallet(inbound2, AbstractBlockChain.NewBlockType.BEST_CHAIN);
        assertEquals(coin1, wallet.getBalance());
    }

    @Test
    public void doubleSpendUnspendsOtherInputs() throws Exception {
        // Test another Finney attack, but this time the killed transaction was also spending some other outputs in
        // our wallet which were not themselves double spent. This test ensures the death of the pending transaction
        // frees up the other outputs and makes them spendable again.

        // Receive 1 coin and then 2 coins in separate transactions.
        sendMoneyToWallet(Utils.toNanoCoins(1, 0), AbstractBlockChain.NewBlockType.BEST_CHAIN);
        sendMoneyToWallet(Utils.toNanoCoins(2, 0), AbstractBlockChain.NewBlockType.BEST_CHAIN);
        // Create a send to a merchant of all our coins.
        Transaction send1 = wallet.createSend(new ECKey().toAddress(params), toNanoCoins(2, 90));
        // Create a double spend of just the first one.
        Transaction send2 = wallet.createSend(new ECKey().toAddress(params), toNanoCoins(1, 0));
        send2 = new Transaction(params, send2.bitcoinSerialize());
        // Broadcast send1, it's now pending.
        wallet.commitTx(send1);
        assertEquals(BigInteger.ZERO, wallet.getBalance());
        // Receive a block that overrides the send1 using send2.
        sendMoneyToWallet(send2, AbstractBlockChain.NewBlockType.BEST_CHAIN);
        // send1 got rolled back and replaced with a smaller send that only used one of our received coins, thus ...
        assertEquals(Utils.toNanoCoins(2, 0), wallet.getBalance());
        assertTrue(wallet.isConsistent());
    }

    @Test
    public void doubleSpendFinneyAttack() throws Exception {
        // A Finney attack is where a miner includes a transaction spending coins to themselves but does not
        // broadcast it. When they find a solved block, they hold it back temporarily whilst they buy something with
        // those same coins. After purchasing, they broadcast the block thus reversing the transaction. It can be
        // done by any miner for products that can be bought at a chosen time and very quickly (as every second you
        // withold your block means somebody else might find it first, invalidating your work).
        //
        // Test that we handle the attack correctly: a double spend on the chain moves transactions from pending to dead.
        // This needs to work both for transactions we create, and that we receive from others.
        final Transaction[] eventDead = new Transaction[1];
        final Transaction[] eventReplacement = new Transaction[1];
        final int[] eventWalletChanged = new int[1];
        wallet.addEventListener(new AbstractWalletEventListener() {
            @Override
            public void onTransactionConfidenceChanged(Wallet wallet, Transaction tx) {
                super.onTransactionConfidenceChanged(wallet, tx);
                if (tx.getConfidence().getConfidenceType() ==
                        TransactionConfidence.ConfidenceType.DEAD) {
                    eventDead[0] = tx;
                    eventReplacement[0] = tx.getConfidence().getOverridingTransaction();
                }
            }

            @Override
            public void onWalletChanged(Wallet wallet) {
                eventWalletChanged[0]++;
            }
        });

        // Receive 1 BTC.
        BigInteger nanos = Utils.toNanoCoins(1, 0);
        sendMoneyToWallet(nanos, AbstractBlockChain.NewBlockType.BEST_CHAIN);
        Transaction received = wallet.getTransactions(false).iterator().next();
        // Create a send to a merchant.
        Transaction send1 = wallet.createSend(new ECKey().toAddress(params), toNanoCoins(0, 50));
        // Create a double spend.
        Transaction send2 = wallet.createSend(new ECKey().toAddress(params), toNanoCoins(0, 50));
        send2 = new Transaction(params, send2.bitcoinSerialize());
        // Broadcast send1.
        wallet.commitTx(send1);
        assertEquals(send1, received.getOutput(0).getSpentBy().getParentTransaction());
        // Receive a block that overrides it.
        sendMoneyToWallet(send2, AbstractBlockChain.NewBlockType.BEST_CHAIN);
        Threading.waitForUserCode();
        assertEquals(send1, eventDead[0]);
        assertEquals(send2, eventReplacement[0]);
        assertEquals(TransactionConfidence.ConfidenceType.DEAD,
                send1.getConfidence().getConfidenceType());
        assertEquals(send2, received.getOutput(0).getSpentBy().getParentTransaction());

        TestUtils.DoubleSpends doubleSpends = TestUtils.createFakeDoubleSpendTxns(params, myAddress);
        // t1 spends to our wallet. t2 double spends somewhere else.
        wallet.receivePending(doubleSpends.t1, null);
        assertEquals(TransactionConfidence.ConfidenceType.PENDING,
                doubleSpends.t1.getConfidence().getConfidenceType());
        sendMoneyToWallet(doubleSpends.t2, AbstractBlockChain.NewBlockType.BEST_CHAIN);
        Threading.waitForUserCode();
        assertEquals(TransactionConfidence.ConfidenceType.DEAD,
                doubleSpends.t1.getConfidence().getConfidenceType());
        assertEquals(doubleSpends.t2, doubleSpends.t1.getConfidence().getOverridingTransaction());
        assertEquals(5, eventWalletChanged[0]);
    }

    @Test
    public void pending1() throws Exception {
        // Check that if we receive a pending transaction that is then confirmed, we are notified as appropriate.
        final BigInteger nanos = Utils.toNanoCoins(1, 0);
        final Transaction t1 = createFakeTx(params, nanos, myAddress);

        // First one is "called" second is "pending".
        final boolean[] flags = new boolean[2];
        final Transaction[] notifiedTx = new Transaction[1];
        final int[] walletChanged = new int[1];
        wallet.addEventListener(new AbstractWalletEventListener() {
            @Override
            public void onCoinsReceived(Wallet wallet, Transaction tx, BigInteger prevBalance, BigInteger newBalance) {
                // Check we got the expected transaction.
                assertEquals(tx, t1);
                // Check that it's considered to be pending inclusion in the block chain.
                assertEquals(prevBalance, BigInteger.ZERO);
                assertEquals(newBalance, nanos);
                flags[0] = true;
                flags[1] = tx.isPending();
                notifiedTx[0] = tx;
            }

            @Override
            public void onWalletChanged(Wallet wallet) {
                walletChanged[0]++;
            }
        });

        if (wallet.isPendingTransactionRelevant(t1))
            wallet.receivePending(t1, null);
        Threading.waitForUserCode();
        assertTrue(flags[0]);
        assertTrue(flags[1]);   // is pending
        flags[0] = false;
        // Check we don't get notified if we receive it again.
        assertFalse(wallet.isPendingTransactionRelevant(t1));
        assertFalse(flags[0]);
        // Now check again, that we should NOT be notified when we receive it via a block (we were already notified).
        // However the confidence should be updated.
        // Make a fresh copy of the tx to ensure we're testing realistically.
        flags[0] = flags[1] = false;
        final TransactionConfidence.Listener.ChangeReason[] reasons = new TransactionConfidence.Listener.ChangeReason[1];
        notifiedTx[0].getConfidence().addEventListener(new TransactionConfidence.Listener() {
            public void onConfidenceChanged(Transaction tx, TransactionConfidence.Listener.ChangeReason reason) {
                flags[1] = true;
                reasons[0] = reason;
            }
        });
        assertEquals(TransactionConfidence.ConfidenceType.PENDING,
                notifiedTx[0].getConfidence().getConfidenceType());
        // Send a block with nothing interesting. Verify we don't get a callback.
        wallet.notifyNewBestBlock(createFakeBlock(blockStore).storedBlock);
        Threading.waitForUserCode();
        assertNull(reasons[0]);
        final Transaction t1Copy = new Transaction(params, t1.bitcoinSerialize());
        sendMoneyToWallet(t1Copy, AbstractBlockChain.NewBlockType.BEST_CHAIN);
        Threading.waitForUserCode();
        assertFalse(flags[0]);
        assertTrue(flags[1]);
        assertEquals(TransactionConfidence.ConfidenceType.BUILDING, notifiedTx[0].getConfidence().getConfidenceType());
        // Check we don't get notified about an irrelevant transaction.
        flags[0] = false;
        flags[1] = false;
        Transaction irrelevant = createFakeTx(params, nanos, new ECKey().toAddress(params));
        if (wallet.isPendingTransactionRelevant(irrelevant))
            wallet.receivePending(irrelevant, null);
        Threading.waitForUserCode();
        assertFalse(flags[0]);
        assertEquals(3, walletChanged[0]);
    }

    @Test
    public void pending2() throws Exception {
        // Check that if we receive a pending tx we did not send, it updates our spent flags correctly.
        final Transaction txn[] = new Transaction[1];
        final BigInteger bigints[] = new BigInteger[2];
        wallet.addEventListener(new AbstractWalletEventListener() {
            @Override
            public void onCoinsSent(Wallet wallet, Transaction tx, BigInteger prevBalance, BigInteger newBalance) {
                txn[0] = tx;
                bigints[0] = prevBalance;
                bigints[1] = newBalance;
            }
        });
        // Receive some coins.
        BigInteger nanos = Utils.toNanoCoins(1, 0);
        sendMoneyToWallet(nanos, AbstractBlockChain.NewBlockType.BEST_CHAIN);
        // Create a spend with them, but don't commit it (ie it's from somewhere else but using our keys). This TX
        // will have change as we don't spend our entire balance.
        BigInteger halfNanos = Utils.toNanoCoins(0, 50);
        Transaction t2 = wallet.createSend(new ECKey().toAddress(params), halfNanos);
        // Now receive it as pending.
        if (wallet.isPendingTransactionRelevant(t2))
            wallet.receivePending(t2, null);
        // We received an onCoinsSent() callback.
        Threading.waitForUserCode();
        assertEquals(t2, txn[0]);
        assertEquals(nanos, bigints[0]);
        assertEquals(halfNanos, bigints[1]);
        // Our balance is now 0.50 BTC
        assertEquals(halfNanos, wallet.getBalance(Wallet.BalanceType.ESTIMATED));
    }

    @Test
    public void pending3() throws Exception {
        // Check that if we receive a pending tx, and it's overridden by a double spend from the main chain, we
        // are notified that it's dead. This should work even if the pending tx inputs are NOT ours, ie, they don't
        // connect to anything.
        BigInteger nanos = Utils.toNanoCoins(1, 0);

        // Create two transactions that share the same input tx.
        Address badGuy = new ECKey().toAddress(params);
        Transaction doubleSpentTx = new Transaction(params);
        TransactionOutput doubleSpentOut = new TransactionOutput(params, doubleSpentTx, nanos, badGuy);
        doubleSpentTx.addOutput(doubleSpentOut);
        Transaction t1 = new Transaction(params);
        TransactionOutput o1 = new TransactionOutput(params, t1, nanos, myAddress);
        t1.addOutput(o1);
        t1.addInput(doubleSpentOut);
        Transaction t2 = new Transaction(params);
        TransactionOutput o2 = new TransactionOutput(params, t2, nanos, badGuy);
        t2.addOutput(o2);
        t2.addInput(doubleSpentOut);

        final Transaction[] called = new Transaction[2];
        wallet.addEventListener(new AbstractWalletEventListener() {
            public void onCoinsReceived(Wallet wallet, Transaction tx, BigInteger prevBalance, BigInteger newBalance) {
                called[0] = tx;
            }

            @Override
            public void onTransactionConfidenceChanged(Wallet wallet, Transaction tx) {
                super.onTransactionConfidenceChanged(wallet, tx);
                if (tx.getConfidence().getConfidenceType() ==
                        TransactionConfidence.ConfidenceType.DEAD) {
                    called[0] = tx;
                    called[1] = tx.getConfidence().getOverridingTransaction();
                }
            }
        });

        assertEquals(BigInteger.ZERO, wallet.getBalance());
        if (wallet.isPendingTransactionRelevant(t1))
            wallet.receivePending(t1, null);
        Threading.waitForUserCode();
        assertEquals(t1, called[0]);
        assertEquals(nanos, wallet.getBalance(Wallet.BalanceType.ESTIMATED));
        // Now receive a double spend on the main chain.
        called[0] = called[1] = null;
        sendMoneyToWallet(t2, AbstractBlockChain.NewBlockType.BEST_CHAIN);
        Threading.waitForUserCode();
        assertEquals(BigInteger.ZERO, wallet.getBalance());
        assertEquals(t1, called[0]); // dead
        assertEquals(t2, called[1]); // replacement
    }

    @Test
    public void transactionsList() throws Exception {
        // Check the wallet can give us an ordered list of all received transactions.
        Utils.rollMockClock(0);
        Transaction tx1 = sendMoneyToWallet(Utils.toNanoCoins(1, 0), AbstractBlockChain.NewBlockType.BEST_CHAIN);
        Utils.rollMockClock(60 * 10);
        Transaction tx2 = sendMoneyToWallet(Utils.toNanoCoins(0, 5), AbstractBlockChain.NewBlockType.BEST_CHAIN);
        // Check we got them back in order.
        List<Transaction> transactions = wallet.getTransactionsByTime();
        assertEquals(tx2, transactions.get(0));
        assertEquals(tx1, transactions.get(1));
        assertEquals(2, transactions.size());
        // Check we get only the last transaction if we request a subrage.
        transactions = wallet.getRecentTransactions(1, false);
        assertEquals(1, transactions.size());
        assertEquals(tx2,  transactions.get(0));

        // Create a spend five minutes later.
        Utils.rollMockClock(60 * 5);
        Transaction tx3 = wallet.createSend(new ECKey().toAddress(params), Utils.toNanoCoins(0, 5));
        // Does not appear in list yet.
        assertEquals(2, wallet.getTransactionsByTime().size());
        wallet.commitTx(tx3);
        // Now it does.
        transactions = wallet.getTransactionsByTime();
        assertEquals(3, transactions.size());
        assertEquals(tx3, transactions.get(0));

        // Verify we can handle the case of older wallets in which the timestamp is null (guessed from the
        // block appearances list).
        tx1.setUpdateTime(null);
        tx3.setUpdateTime(null);
        // Check we got them back in order.
        transactions = wallet.getTransactionsByTime();
        assertEquals(tx2,  transactions.get(0));
        assertEquals(3, transactions.size());
    }

    @Test
    public void keyCreationTime() throws Exception {
        wallet = new Wallet(params);
        long now = Utils.rollMockClock(0).getTime() / 1000;  // Fix the mock clock.
        // No keys returns current time.
        assertEquals(now, wallet.getEarliestKeyCreationTime());
        Utils.rollMockClock(60);
        wallet.addKey(new ECKey());
        assertEquals(now + 60, wallet.getEarliestKeyCreationTime());
        Utils.rollMockClock(60);
        wallet.addKey(new ECKey());
        assertEquals(now + 60, wallet.getEarliestKeyCreationTime());
    }

    @Test
    public void scriptCreationTime() throws Exception {
        wallet = new Wallet(params);
        long now = Utils.rollMockClock(0).getTime() / 1000;  // Fix the mock clock.
        // No keys returns current time.
        assertEquals(now, wallet.getEarliestKeyCreationTime());
        Utils.rollMockClock(60);
        wallet.addWatchedAddress(new ECKey().toAddress(params));

        Utils.rollMockClock(60);
        wallet.addKey(new ECKey());
        assertEquals(now + 60, wallet.getEarliestKeyCreationTime());
    }

    @Test
    public void spendToSameWallet() throws Exception {
        // Test that a spend to the same wallet is dealt with correctly.
        // It should appear in the wallet and confirm.
        // This is a bit of a silly thing to do in the real world as all it does is burn a fee but it is perfectly valid.
        BigInteger coin1 = Utils.toNanoCoins(1, 0);
        BigInteger coinHalf = Utils.toNanoCoins(0, 50);
        // Start by giving us 1 coin.
        sendMoneyToWallet(coin1, AbstractBlockChain.NewBlockType.BEST_CHAIN);
        // Send half to ourselves. We should then have a balance available to spend of zero.
        assertEquals(1, wallet.getPoolSize(WalletTransaction.Pool.UNSPENT));
        assertEquals(1, wallet.getPoolSize(WalletTransaction.Pool.ALL));
        Transaction outbound1 = wallet.createSend(myAddress, coinHalf);
        wallet.commitTx(outbound1);
        // We should have a zero available balance before the next block.
        assertEquals(BigInteger.ZERO, wallet.getBalance());
        sendMoneyToWallet(outbound1, AbstractBlockChain.NewBlockType.BEST_CHAIN);
        // We should have a balance of 1 BTC after the block is received.
        assertEquals(coin1, wallet.getBalance());
    }

    @Test
    public void lastBlockSeen() throws Exception {
        BigInteger v1 = toNanoCoins(5, 0);
        BigInteger v2 = toNanoCoins(0, 50);
        BigInteger v3 = toNanoCoins(0, 25);
        Transaction t1 = createFakeTx(params, v1, myAddress);
        Transaction t2 = createFakeTx(params, v2, myAddress);
        Transaction t3 = createFakeTx(params, v3, myAddress);

        Block genesis = blockStore.getChainHead().getHeader();
        Block b10 = makeSolvedTestBlock(genesis, t1);
        Block b11 = makeSolvedTestBlock(genesis, t2);
        Block b2 = makeSolvedTestBlock(b10, t3);
        Block b3 = makeSolvedTestBlock(b2);

        // Receive a block on the best chain - this should set the last block seen hash.
        chain.add(b10);
        assertEquals(b10.getHash(), wallet.getLastBlockSeenHash());
        assertEquals(b10.getTimeSeconds(), wallet.getLastBlockSeenTimeSecs());
        assertEquals(1, wallet.getLastBlockSeenHeight());
        // Receive a block on the side chain - this should not change the last block seen hash.
        chain.add(b11);
        assertEquals(b10.getHash(), wallet.getLastBlockSeenHash());
        // Receive block 2 on the best chain - this should change the last block seen hash.
        chain.add(b2);
        assertEquals(b2.getHash(), wallet.getLastBlockSeenHash());
        // Receive block 3 on the best chain - this should change the last block seen hash despite having no txns.
        chain.add(b3);
        assertEquals(b3.getHash(), wallet.getLastBlockSeenHash());
    }

    @Test
    public void pubkeyOnlyScripts() throws Exception {
        // Verify that we support outputs like OP_PUBKEY and the corresponding inputs.
        ECKey key1 = new ECKey();
        wallet.addKey(key1);
        BigInteger value = toNanoCoins(5, 0);
        Transaction t1 = createFakeTx(params, value, key1);
        if (wallet.isPendingTransactionRelevant(t1))
            wallet.receivePending(t1, null);
        // TX should have been seen as relevant.
        assertEquals(value, wallet.getBalance(Wallet.BalanceType.ESTIMATED));
        assertEquals(BigInteger.ZERO, wallet.getBalance(Wallet.BalanceType.AVAILABLE));
        Block b1 = createFakeBlock(blockStore, t1).block;
        chain.add(b1);
        // TX should have been seen as relevant, extracted and processed.
        assertEquals(value, wallet.getBalance(Wallet.BalanceType.AVAILABLE));
        // Spend it and ensure we can spend the <key> OP_CHECKSIG output correctly.
        Transaction t2 = wallet.createSend(new ECKey().toAddress(params), value);
        assertNotNull(t2);
        // TODO: This code is messy, improve the Script class and fixinate!
        assertEquals(t2.toString(), 1, t2.getInputs().get(0).getScriptSig().getChunks().size());
        assertTrue(t2.getInputs().get(0).getScriptSig().getChunks().get(0).data.length > 50);
        log.info(t2.toString(chain));
    }

    @Test
    public void watchingScripts() throws Exception {
        // Verify that pending transactions to watched addresses are relevant
        ECKey key = new ECKey();
        Address watchedAddress = key.toAddress(params);
        wallet.addWatchedAddress(watchedAddress);
        BigInteger value = toNanoCoins(5, 0);
        Transaction t1 = createFakeTx(params, value, watchedAddress);
        assertTrue(wallet.isPendingTransactionRelevant(t1));
    }

    @Test
<<<<<<< HEAD
    public void watchingScripts_confirmed() throws Exception {
=======
    public void watchingScriptsConfirmed() throws Exception {
>>>>>>> 8085f056
        ECKey key = new ECKey();
        Address watchedAddress = key.toAddress(params);
        wallet.addWatchedAddress(watchedAddress);
        Transaction t1 = createFakeTx(params, CENT, watchedAddress);
        StoredBlock b3 = createFakeBlock(blockStore, t1).storedBlock;
        wallet.receiveFromBlock(t1, b3, BlockChain.NewBlockType.BEST_CHAIN, 0);
        assertEquals(BigInteger.ZERO, wallet.getBalance());
        assertEquals(CENT, wallet.getWatchedBalance());

        // We can't spend watched balances
        Address notMyAddr = new ECKey().toAddress(params);
        assertNull(wallet.createSend(notMyAddr, CENT));
    }

    @Test
<<<<<<< HEAD
=======
    public void watchingScriptsSentFrom() throws Exception {
        ECKey key = new ECKey();
        ECKey notMyAddr = new ECKey();
        Address watchedAddress = key.toAddress(params);
        wallet.addWatchedAddress(watchedAddress);
        Transaction t1 = createFakeTx(params, CENT, watchedAddress);
        Transaction t2 = createFakeTx(params, COIN, notMyAddr);
        StoredBlock b1 = createFakeBlock(blockStore, t1).storedBlock;
        Transaction st2 = new Transaction(params);
        st2.addOutput(CENT, notMyAddr);
        st2.addOutput(COIN, notMyAddr);
        st2.addInput(t1.getOutput(0));
        st2.addInput(t2.getOutput(0));
        wallet.receiveFromBlock(t1, b1, BlockChain.NewBlockType.BEST_CHAIN, 0);
        wallet.receiveFromBlock(st2, b1, BlockChain.NewBlockType.BEST_CHAIN, 0);
        assertEquals(CENT, st2.getValueSentFromMe(wallet));
    }

    @Test
    public void watchingScriptsBloomFilter() throws Exception {
        assertFalse(wallet.isRequiringUpdateAllBloomFilter());

        ECKey key = new ECKey();
        Address watchedAddress = key.toAddress(params);
        wallet.addWatchedAddress(watchedAddress);

        assertTrue(wallet.isRequiringUpdateAllBloomFilter());
        Transaction t1 = createFakeTx(params, CENT, watchedAddress);
        StoredBlock b1 = createFakeBlock(blockStore, t1).storedBlock;

        TransactionOutPoint outPoint = new TransactionOutPoint(params, 0, t1);

        // Note that this has a 1e-12 chance of failing this unit test due to a false positive
        assertFalse(wallet.getBloomFilter(1e-12).contains(outPoint.bitcoinSerialize()));

        wallet.receiveFromBlock(t1, b1, BlockChain.NewBlockType.BEST_CHAIN, 0);
        assertTrue(wallet.getBloomFilter(1e-12).contains(outPoint.bitcoinSerialize()));
    }

    @Test
>>>>>>> 8085f056
    public void autosaveImmediate() throws Exception {
        // Test that the wallet will save itself automatically when it changes.
        File f = File.createTempFile("bitcoinj-unit-test", null);
        Sha256Hash hash1 = Sha256Hash.hashFileContents(f);
        // Start with zero delay and ensure the wallet file changes after adding a key.
        wallet.autosaveToFile(f, 0, TimeUnit.SECONDS, null);
        ECKey key = new ECKey();
        wallet.addKey(key);
        Sha256Hash hash2 = Sha256Hash.hashFileContents(f);
        assertFalse("Wallet not saved after addKey", hash1.equals(hash2));  // File has changed.

        Transaction t1 = createFakeTx(params, toNanoCoins(5, 0), key);
        if (wallet.isPendingTransactionRelevant(t1))
            wallet.receivePending(t1, null);
        Sha256Hash hash3 = Sha256Hash.hashFileContents(f);
        assertFalse("Wallet not saved after receivePending", hash2.equals(hash3));  // File has changed again.

        Block b1 = createFakeBlock(blockStore, t1).block;
        chain.add(b1);
        Sha256Hash hash4 = Sha256Hash.hashFileContents(f);
        assertFalse("Wallet not saved after chain add.1", hash3.equals(hash4));  // File has changed again.

        // Check that receiving some block without any relevant transactions still triggers a save.
        Block b2 = b1.createNextBlock(new ECKey().toAddress(params));
        chain.add(b2);
        assertFalse("Wallet not saved after chain add.2", hash4.equals(Sha256Hash.hashFileContents(f)));  // File has changed again.
    }

    @Test
    public void autosaveDelayed() throws Exception {
        // Test that the wallet will save itself automatically when it changes, but not immediately and near-by
        // updates are coalesced together. This test is a bit racy, it assumes we can complete the unit test within
        // an auto-save cycle of 1 second.
        final File[] results = new File[2];
        final CountDownLatch latch = new CountDownLatch(3);
        File f = File.createTempFile("bitcoinj-unit-test", null);
        Sha256Hash hash1 = Sha256Hash.hashFileContents(f);
        wallet.autosaveToFile(f, 1, TimeUnit.SECONDS,
                new WalletFiles.Listener() {
                    public void onBeforeAutoSave(File tempFile) {
                        results[0] = tempFile;
                    }

                    public void onAfterAutoSave(File newlySavedFile) {
                        results[1] = newlySavedFile;
                        latch.countDown();
                    }
                }
        );
        ECKey key = new ECKey();
        wallet.addKey(key);
        Sha256Hash hash2 = Sha256Hash.hashFileContents(f);
        assertFalse(hash1.equals(hash2));  // File has changed immediately despite the delay, as keys are important.
        assertNotNull(results[0]);
        assertEquals(f, results[1]);
        results[0] = results[1] = null;

        Block b0 = createFakeBlock(blockStore).block;
        chain.add(b0);
        Sha256Hash hash3 = Sha256Hash.hashFileContents(f);
        assertEquals(hash2, hash3);  // File has NOT changed yet. Just new blocks with no txns - delayed.
        assertNull(results[0]);
        assertNull(results[1]);

        Transaction t1 = createFakeTx(params, toNanoCoins(5, 0), key);
        Block b1 = createFakeBlock(blockStore, t1).block;
        chain.add(b1);
        Sha256Hash hash4 = Sha256Hash.hashFileContents(f);
        assertFalse(hash3.equals(hash4));  // File HAS changed.
        results[0] = results[1] = null;

        // A block that contains some random tx we don't care about.
        Block b2 = b1.createNextBlock(new ECKey().toAddress(params));
        chain.add(b2);
        assertEquals(hash4, Sha256Hash.hashFileContents(f));  // File has NOT changed.
        assertNull(results[0]);
        assertNull(results[1]);

        // Wait for an auto-save to occur.
        latch.await();
        assertFalse(hash4.equals(Sha256Hash.hashFileContents(f)));  // File has now changed.
        assertNotNull(results[0]);
        assertEquals(f, results[1]);
    }

    @Test
    public void spendOutputFromPendingTransaction() throws Exception {
        // We'll set up a wallet that receives a coin, then sends a coin of lesser value and keeps the change.
        BigInteger v1 = Utils.toNanoCoins(1, 0);
        sendMoneyToWallet(v1, AbstractBlockChain.NewBlockType.BEST_CHAIN);
        // First create our current transaction
        ECKey k2 = new ECKey();
        wallet.addKey(k2);
        BigInteger v2 = toNanoCoins(0, 50);
        Transaction t2 = new Transaction(params);
        TransactionOutput o2 = new TransactionOutput(params, t2, v2, k2.toAddress(params));
        t2.addOutput(o2);
        SendRequest req = SendRequest.forTx(t2);
        req.ensureMinRequiredFee = false;
        boolean complete = wallet.completeTx(req);
        assertTrue(complete);

        // Commit t2, so it is placed in the pending pool
        wallet.commitTx(t2);
        assertEquals(0, wallet.getPoolSize(WalletTransaction.Pool.UNSPENT));
        assertEquals(1, wallet.getPoolSize(WalletTransaction.Pool.PENDING));
        assertEquals(2, wallet.getPoolSize(WalletTransaction.Pool.ALL));

        // Now try to the spend the output.
        ECKey k3 = new ECKey();
        BigInteger v3 = toNanoCoins(0, 25);
        Transaction t3 = new Transaction(params);
        t3.addOutput(v3, k3.toAddress(params));
        t3.addInput(o2);
        t3.signInputs(SigHash.ALL, wallet);

        // Commit t3, so the coins from the pending t2 are spent
        wallet.commitTx(t3);
        assertEquals(0, wallet.getPoolSize(WalletTransaction.Pool.UNSPENT));
        assertEquals(2, wallet.getPoolSize(WalletTransaction.Pool.PENDING));
        assertEquals(3, wallet.getPoolSize(WalletTransaction.Pool.ALL));

        // Now the output of t2 must not be available for spending
        assertFalse(o2.isAvailableForSpending());
    }

    @Test
    public void replayWhilstPending() throws Exception {
        // Check that if a pending transaction spends outputs of chain-included transactions, we mark them as spent.
        // See bug 345. This can happen if there is a pending transaction floating around and then you replay the
        // chain without emptying the memory pool (or refilling it from a peer).
        BigInteger value = Utils.toNanoCoins(1, 0);
        Transaction tx1 = createFakeTx(params, value, myAddress);
        Transaction tx2 = new Transaction(params);
        tx2.addInput(tx1.getOutput(0));
        tx2.addOutput(Utils.toNanoCoins(0, 9), new ECKey());
        // Add a change address to ensure this tx is relevant.
        tx2.addOutput(Utils.toNanoCoins(0, 1), wallet.getChangeAddress());
        wallet.receivePending(tx2, null);
        BlockPair bp = createFakeBlock(blockStore, tx1);
        wallet.receiveFromBlock(tx1, bp.storedBlock, AbstractBlockChain.NewBlockType.BEST_CHAIN, 0);
        wallet.notifyNewBestBlock(bp.storedBlock);
        assertEquals(BigInteger.ZERO, wallet.getBalance());
        assertEquals(1, wallet.getPoolSize(Pool.SPENT));
        assertEquals(1, wallet.getPoolSize(Pool.PENDING));
        assertEquals(0, wallet.getPoolSize(Pool.UNSPENT));
    }

    @Test
    public void encryptionDecryptionBasic() throws Exception {
        encryptionDecryptionBasicCommon(encryptedWallet);
        encryptionDecryptionBasicCommon(encryptedMixedWallet);
    }

    private void encryptionDecryptionBasicCommon(Wallet wallet) {
        // Check the wallet is initially of WalletType ENCRYPTED.
        assertTrue("Wallet is not an encrypted wallet", wallet.getEncryptionType() == EncryptionType.ENCRYPTED_SCRYPT_AES);

        // Correct password should decrypt first encrypted private key.
        assertTrue("checkPassword result is wrong with correct password.2", wallet.checkPassword(PASSWORD1));

        // Incorrect password should not decrypt first encrypted private key.
        assertFalse("checkPassword result is wrong with incorrect password.3", wallet.checkPassword(WRONG_PASSWORD));

        // Decrypt wallet.
        assertTrue("The keyCrypter is missing but should not be", keyCrypter != null);
        wallet.decrypt(aesKey);

        // Wallet should now be unencrypted.
        assertTrue("Wallet is not an unencrypted wallet", wallet.getKeyCrypter() == null);

        // Correct password should not decrypt first encrypted private key as wallet is unencrypted.
        assertTrue("checkPassword result is wrong with correct password", !wallet.checkPassword(PASSWORD1));

        // Incorrect password should not decrypt first encrypted private key as wallet is unencrypted.
        assertTrue("checkPassword result is wrong with incorrect password", !wallet.checkPassword(WRONG_PASSWORD));

        // Encrypt wallet.
        wallet.encrypt(keyCrypter, aesKey);

        // Wallet should now be of type WalletType.ENCRYPTED_SCRYPT_AES.
        assertTrue("Wallet is not an encrypted wallet", wallet.getEncryptionType() == EncryptionType.ENCRYPTED_SCRYPT_AES);
    }

    @Test
    public void encryptionDecryptionBadPassword() throws Exception {
        // Check the wallet is currently encrypted
        assertTrue("Wallet is not an encrypted wallet", encryptedWallet.getEncryptionType() == EncryptionType.ENCRYPTED_SCRYPT_AES);

        // Chek that the wrong password does not decrypt the wallet.
        try {
            encryptedWallet.decrypt(wrongAesKey);
            fail("Incorrectly decoded wallet with wrong password");
        } catch (KeyCrypterException ede) {
            // Expected.
        }
    }

    @Test
    public void encryptionDecryptionCheckExceptions() throws Exception {
        // Check the wallet is currently encrypted
        assertTrue("Wallet is not an encrypted wallet", encryptedWallet.getEncryptionType() == EncryptionType.ENCRYPTED_SCRYPT_AES);

        // Decrypt wallet.
        assertTrue("The keyCrypter is missing but should not be.1", keyCrypter != null);
        encryptedWallet.decrypt(aesKey);

        // Try decrypting it again
        try {
            assertTrue("The keyCrypter is missing but should not be.2", keyCrypter != null);
            encryptedWallet.decrypt(aesKey);
            fail("Should not be able to decrypt a decrypted wallet");
        } catch (IllegalStateException e) {
            assertTrue("Expected behaviour", true);
        }
        assertTrue("Wallet is not an unencrypted wallet.2", encryptedWallet.getKeyCrypter() == null);

        // Encrypt wallet.
        encryptedWallet.encrypt(keyCrypter, aesKey);

        assertTrue("Wallet is not an encrypted wallet.2", encryptedWallet.getEncryptionType() == EncryptionType.ENCRYPTED_SCRYPT_AES);

        // Try encrypting it again
        try {
            encryptedWallet.encrypt(keyCrypter, aesKey);
            fail("Should not be able to encrypt an encrypted wallet");
        } catch (IllegalStateException e) {
            assertTrue("Expected behaviour", true);
        }
        assertTrue("Wallet is not an encrypted wallet.3", encryptedWallet.getEncryptionType() == EncryptionType.ENCRYPTED_SCRYPT_AES);
    }

    @Test
    public void encryptionDecryptionHomogenousKeys() throws Exception {
        // Check the wallet is currently encrypted
        assertTrue("Wallet is not an encrypted wallet", encryptedWallet.getEncryptionType() == EncryptionType.ENCRYPTED_SCRYPT_AES);

        // Try added an ECKey that was encrypted with a differenct ScryptParameters (i.e. a non-homogenous key).
        // This is not allowed as the ScryptParameters is stored at the Wallet level.
        byte[] salt = new byte[KeyCrypterScrypt.SALT_LENGTH];
        secureRandom.nextBytes(salt);
        Protos.ScryptParameters.Builder scryptParametersBuilder = Protos.ScryptParameters.newBuilder().setSalt(ByteString.copyFrom(salt));
        ScryptParameters scryptParameters = scryptParametersBuilder.build();

        KeyCrypter keyCrypterDifferent = new KeyCrypterScrypt(scryptParameters);

        ECKey ecKeyDifferent = new ECKey();
        ecKeyDifferent = ecKeyDifferent.encrypt(keyCrypterDifferent, aesKey);

        Iterable<ECKey> keys = encryptedWallet.getKeys();
        Iterator iterator = keys.iterator();
        boolean oneKey = iterator.hasNext();
        iterator.next();
        assertTrue("Wrong number of keys in wallet before key addition", oneKey && !iterator.hasNext());

        try {
            encryptedWallet.addKey(ecKeyDifferent);
            fail("AddKey should have thrown an EncrypterDecrypterException but did not.");
        } catch (KeyCrypterException ede) {
            // Expected behaviour.
        }

        keys = encryptedWallet.getKeys();
        iterator = keys.iterator();
        oneKey = iterator.hasNext();

        iterator.next();
        assertTrue("Wrong number of keys in wallet after key addition", oneKey && !iterator.hasNext());
    }

    @Test
    public void ageMattersDuringSelection() throws Exception {
        // Test that we prefer older coins to newer coins when building spends. This reduces required fees and improves
        // time to confirmation as the transaction will appear less spammy.
        final int ITERATIONS = 10;
        Transaction[] txns = new Transaction[ITERATIONS];
        for (int i = 0; i < ITERATIONS; i++) {
            txns[i] = sendMoneyToWallet(Utils.toNanoCoins(1, 0), AbstractBlockChain.NewBlockType.BEST_CHAIN);
        }
        // Check that we spend transactions in order of reception.
        for (int i = 0; i < ITERATIONS; i++) {
            Transaction spend = wallet.createSend(new ECKey().toAddress(params), Utils.toNanoCoins(1, 0));
            assertEquals(spend.getInputs().size(), 1);
            assertEquals("Failed on iteration " + i, spend.getInput(0).getOutpoint().getHash(), txns[i].getHash());
            wallet.commitTx(spend);
        }
    }

    @Test
    public void respectMaxStandardSize() throws Exception {
        // Check that we won't create txns > 100kb. Average tx size is ~220 bytes so this would have to be enormous.
        sendMoneyToWallet(Utils.toNanoCoins(100, 0), AbstractBlockChain.NewBlockType.BEST_CHAIN);
        Transaction tx = new Transaction(params);
        byte[] bits = new byte[20];
        new Random().nextBytes(bits);
        BigInteger v = Utils.toNanoCoins(0, 1);
        // 3100 outputs to a random address.
        for (int i = 0; i < 3100; i++) {
            tx.addOutput(v, new Address(params, bits));
        }
        Wallet.SendRequest req = Wallet.SendRequest.forTx(tx);
        assertFalse(wallet.completeTx(req));
    }

    @Test
    public void feeSolverAndCoinSelectionTest() throws Exception {
        // Tests basic fee solving works

        // Make sure TestWithWallet isnt doing anything crazy.
        assertEquals(0, wallet.getTransactions(true).size());

        Address notMyAddr = new ECKey().toAddress(params);

        // Generate a few outputs to us that are far too small to spend reasonably
        StoredBlock block = new StoredBlock(makeSolvedTestBlock(blockStore, notMyAddr), BigInteger.ONE, 1);
        Transaction tx1 = createFakeTx(params, BigInteger.ONE, myAddress);
        wallet.receiveFromBlock(tx1, block, AbstractBlockChain.NewBlockType.BEST_CHAIN, 0);
        Transaction tx2 = createFakeTx(params, BigInteger.ONE, myAddress);
        assertTrue(!tx1.getHash().equals(tx2.getHash()));
        wallet.receiveFromBlock(tx2, block, AbstractBlockChain.NewBlockType.BEST_CHAIN, 1);
        Transaction tx3 = createFakeTx(params, BigInteger.TEN, myAddress);
        wallet.receiveFromBlock(tx3, block, AbstractBlockChain.NewBlockType.BEST_CHAIN, 2);

        // No way we can add nearly enough fee
        assertNull(wallet.createSend(notMyAddr, BigInteger.ONE));
        // Spend it all without fee enforcement
        SendRequest req = SendRequest.to(notMyAddr, BigInteger.TEN.add(BigInteger.ONE.add(BigInteger.ONE)));
        req.ensureMinRequiredFee = false;
        assertNotNull(wallet.sendCoinsOffline(req));
        assertEquals(BigInteger.ZERO, wallet.getBalance());

        // Add some reasonable-sized outputs
        block = new StoredBlock(makeSolvedTestBlock(blockStore, notMyAddr), BigInteger.ONE, 1);
        Transaction tx4 = createFakeTx(params, Utils.COIN, myAddress);
        wallet.receiveFromBlock(tx4, block, AbstractBlockChain.NewBlockType.BEST_CHAIN, 0);

        // Simple test to make sure if we have an ouput < 0.01 we get a fee
        Transaction spend1 = wallet.createSend(notMyAddr, CENT.subtract(BigInteger.ONE));
        assertEquals(2, spend1.getOutputs().size());
        // We optimize for priority, so the output selected should be the largest one.
        // We should have paid the default minfee.
        assertEquals(spend1.getOutput(0).getValue().add(spend1.getOutput(1).getValue()),
                Utils.COIN.subtract(Transaction.REFERENCE_DEFAULT_MIN_TX_FEE));

        // But not at exactly 0.01
        Transaction spend2 = wallet.createSend(notMyAddr, CENT);
        assertEquals(2, spend2.getOutputs().size());
        // We optimize for priority, so the output selected should be the largest one
        assertEquals(Utils.COIN, spend2.getOutput(0).getValue().add(spend2.getOutput(1).getValue()));

        // ...but not more fee than what we request
        SendRequest request3 = SendRequest.to(notMyAddr, CENT.subtract(BigInteger.ONE));
        request3.fee = Transaction.REFERENCE_DEFAULT_MIN_TX_FEE.add(BigInteger.ONE);
        assertTrue(wallet.completeTx(request3));
        assertEquals(Transaction.REFERENCE_DEFAULT_MIN_TX_FEE.add(BigInteger.ONE), request3.fee);
        Transaction spend3 = request3.tx;
        assertEquals(2, spend3.getOutputs().size());
        // We optimize for priority, so the output selected should be the largest one.
        assertEquals(spend3.getOutput(0).getValue().add(spend3.getOutput(1).getValue()),
                Utils.COIN.subtract(Transaction.REFERENCE_DEFAULT_MIN_TX_FEE.add(BigInteger.ONE)));

        // ...unless we need it
        SendRequest request4 = SendRequest.to(notMyAddr, CENT.subtract(BigInteger.ONE));
        request4.fee = Transaction.REFERENCE_DEFAULT_MIN_TX_FEE.subtract(BigInteger.ONE);
        assertTrue(wallet.completeTx(request4));
        assertEquals(Transaction.REFERENCE_DEFAULT_MIN_TX_FEE, request4.fee);
        Transaction spend4 = request4.tx;
        assertEquals(2, spend4.getOutputs().size());
        // We optimize for priority, so the output selected should be the largest one.
        assertEquals(spend4.getOutput(0).getValue().add(spend4.getOutput(1).getValue()),
                Utils.COIN.subtract(Transaction.REFERENCE_DEFAULT_MIN_TX_FEE));

        SendRequest request5 = SendRequest.to(notMyAddr, Utils.COIN.subtract(CENT.subtract(BigInteger.ONE)));
        assertTrue(wallet.completeTx(request5));
        assertEquals(Transaction.REFERENCE_DEFAULT_MIN_TX_FEE, request5.fee);
        Transaction spend5 = request5.tx;
        // If we would have a change output < 0.01, it should add the fee
        assertEquals(2, spend5.getOutputs().size());
        // We optimize for priority, so the output selected should be the largest one.
        assertEquals(spend5.getOutput(0).getValue().add(spend5.getOutput(1).getValue()),
                Utils.COIN.subtract(Transaction.REFERENCE_DEFAULT_MIN_TX_FEE));

        SendRequest request6 = SendRequest.to(notMyAddr, Utils.COIN.subtract(CENT));
        assertTrue(wallet.completeTx(request6));
        assertEquals(BigInteger.ZERO, request6.fee);
        Transaction spend6 = request6.tx;
        // ...but not if change output == 0.01
        assertEquals(2, spend6.getOutputs().size());
        // We optimize for priority, so the output selected should be the largest one
        assertEquals(Utils.COIN, spend6.getOutput(0).getValue().add(spend6.getOutput(1).getValue()));

        SendRequest request7 = SendRequest.to(notMyAddr, Utils.COIN.subtract(CENT.subtract(BigInteger.valueOf(2)).multiply(BigInteger.valueOf(2))));
        request7.tx.addOutput(CENT.subtract(BigInteger.ONE), notMyAddr);
        assertTrue(wallet.completeTx(request7));
        assertEquals(Transaction.REFERENCE_DEFAULT_MIN_TX_FEE, request7.fee);
        Transaction spend7 = request7.tx;
        // If change is 0.1-nanocoin and we already have a 0.1-nanocoin output, fee should be reference fee
        assertEquals(3, spend7.getOutputs().size());
        // We optimize for priority, so the output selected should be the largest one.
        assertEquals(spend7.getOutput(0).getValue().add(spend7.getOutput(1).getValue()).add(spend7.getOutput(2).getValue()),
                Utils.COIN.subtract(Transaction.REFERENCE_DEFAULT_MIN_TX_FEE));

        SendRequest request8 = SendRequest.to(notMyAddr, Utils.COIN.subtract(Transaction.REFERENCE_DEFAULT_MIN_TX_FEE));
        assertTrue(wallet.completeTx(request8));
        assertEquals(Transaction.REFERENCE_DEFAULT_MIN_TX_FEE, request8.fee);
        Transaction spend8 = request8.tx;
        // If we would have a change output == REFERENCE_DEFAULT_MIN_TX_FEE that would cause a fee, throw it away and make it fee
        assertEquals(1, spend8.getOutputs().size());
        // We optimize for priority, so the output selected should be the largest one
        assertEquals(spend8.getOutput(0).getValue(), Utils.COIN.subtract(Transaction.REFERENCE_DEFAULT_MIN_TX_FEE));

        SendRequest request9 = SendRequest.to(notMyAddr, Utils.COIN.subtract(
                Transaction.REFERENCE_DEFAULT_MIN_TX_FEE.add(Transaction.MIN_NONDUST_OUTPUT)));
        assertTrue(wallet.completeTx(request9));
        assertEquals(Transaction.REFERENCE_DEFAULT_MIN_TX_FEE.add(Transaction.MIN_NONDUST_OUTPUT), request9.fee);
        Transaction spend9 = request9.tx;
        // ...in fact, also add fee if we would get back less than MIN_NONDUST_OUTPUT
        assertEquals(1, spend9.getOutputs().size());
        // We optimize for priority, so the output selected should be the largest one.
        assertEquals(spend9.getOutput(0).getValue(),
                Utils.COIN.subtract(Transaction.REFERENCE_DEFAULT_MIN_TX_FEE.add(Transaction.MIN_NONDUST_OUTPUT)));

        SendRequest request10 = SendRequest.to(notMyAddr, Utils.COIN.subtract(
                Transaction.REFERENCE_DEFAULT_MIN_TX_FEE.add(Transaction.MIN_NONDUST_OUTPUT).add(BigInteger.ONE)));
        assertTrue(wallet.completeTx(request10));
        assertEquals(Transaction.REFERENCE_DEFAULT_MIN_TX_FEE, request10.fee);
        Transaction spend10 = request10.tx;
        // ...but if we get back any more than that, we should get a refund (but still pay fee)
        assertEquals(2, spend10.getOutputs().size());
        // We optimize for priority, so the output selected should be the largest one
        assertEquals(spend10.getOutput(0).getValue().add(spend10.getOutput(1).getValue()),
                Utils.COIN.subtract(Transaction.REFERENCE_DEFAULT_MIN_TX_FEE));

        SendRequest request11 = SendRequest.to(notMyAddr, Utils.COIN.subtract(
                Transaction.REFERENCE_DEFAULT_MIN_TX_FEE.add(Transaction.MIN_NONDUST_OUTPUT).add(BigInteger.valueOf(2))));
        request11.fee = Transaction.REFERENCE_DEFAULT_MIN_TX_FEE.add(BigInteger.ONE);
        assertTrue(wallet.completeTx(request11));
        assertEquals(Transaction.REFERENCE_DEFAULT_MIN_TX_FEE.add(BigInteger.ONE), request11.fee);
        Transaction spend11 = request11.tx;
        // ...of course fee should be min(request.fee, MIN_TX_FEE) so we should get MIN_TX_FEE.add(ONE) here
        assertEquals(2, spend11.getOutputs().size());
        // We optimize for priority, so the output selected should be the largest one.
        assertEquals(spend11.getOutput(0).getValue().add(spend11.getOutput(1).getValue()),
                Utils.COIN.subtract(Transaction.REFERENCE_DEFAULT_MIN_TX_FEE.add(BigInteger.ONE)));

        // Remove the coin from our wallet
        wallet.commitTx(spend11);
        Transaction tx5 = createFakeTx(params, CENT, myAddress);
        wallet.receiveFromBlock(tx5, block, AbstractBlockChain.NewBlockType.BEST_CHAIN, 0);
        assertEquals(CENT, wallet.getBalance());

        // Now test coin selection properly selects coin*depth
        for (int i = 0; i < 100; i++) {
            block = new StoredBlock(makeSolvedTestBlock(blockStore, notMyAddr), BigInteger.ONE, 1);
            wallet.notifyNewBestBlock(block);
        }

        block = new StoredBlock(makeSolvedTestBlock(blockStore, notMyAddr), BigInteger.ONE, 1);
        Transaction tx6 = createFakeTx(params, Utils.COIN, myAddress);
        wallet.receiveFromBlock(tx6, block, AbstractBlockChain.NewBlockType.BEST_CHAIN, 1);
        assertTrue(tx5.getOutput(0).isMine(wallet) && tx5.getOutput(0).isAvailableForSpending() && tx5.getConfidence().getDepthInBlocks() == 100);
        assertTrue(tx6.getOutput(0).isMine(wallet) && tx6.getOutput(0).isAvailableForSpending() && tx6.getConfidence().getDepthInBlocks() == 1);

        // tx5 and tx6 have exactly the same coin*depth, so the larger should be selected...
        Transaction spend12 = wallet.createSend(notMyAddr, CENT);
        assertTrue(spend12.getOutputs().size() == 2 && spend12.getOutput(0).getValue().add(spend12.getOutput(1).getValue()).equals(Utils.COIN));

        wallet.notifyNewBestBlock(block);
        assertTrue(tx5.getOutput(0).isMine(wallet) && tx5.getOutput(0).isAvailableForSpending() && tx5.getConfidence().getDepthInBlocks() == 101);
        assertTrue(tx6.getOutput(0).isMine(wallet) && tx6.getOutput(0).isAvailableForSpending() && tx6.getConfidence().getDepthInBlocks() == 1);
        // Now tx5 has slightly higher coin*depth than tx6...
        Transaction spend13 = wallet.createSend(notMyAddr, CENT);
        assertTrue(spend13.getOutputs().size() == 1 && spend13.getOutput(0).getValue().equals(CENT));

        block = new StoredBlock(makeSolvedTestBlock(blockStore, notMyAddr), BigInteger.ONE, 1);
        wallet.notifyNewBestBlock(block);
        assertTrue(tx5.getOutput(0).isMine(wallet) && tx5.getOutput(0).isAvailableForSpending() && tx5.getConfidence().getDepthInBlocks() == 102);
        assertTrue(tx6.getOutput(0).isMine(wallet) && tx6.getOutput(0).isAvailableForSpending() && tx6.getConfidence().getDepthInBlocks() == 2);
        // Now tx6 has higher coin*depth than tx5...
        Transaction spend14 = wallet.createSend(notMyAddr, CENT);
        assertTrue(spend14.getOutputs().size() == 2 && spend14.getOutput(0).getValue().add(spend14.getOutput(1).getValue()).equals(Utils.COIN));

        // Now test feePerKb
        SendRequest request15 = SendRequest.to(notMyAddr, CENT);
        for (int i = 0; i < 29; i++)
            request15.tx.addOutput(CENT, notMyAddr);
        assertTrue(request15.tx.bitcoinSerialize().length > 1000);
        request15.feePerKb = BigInteger.ONE;
        assertTrue(wallet.completeTx(request15));
        assertEquals(BigInteger.valueOf(2), request15.fee);
        Transaction spend15 = request15.tx;
        // If a transaction is over 1kb, 2 satoshis should be added.
        assertEquals(31, spend15.getOutputs().size());
        // We optimize for priority, so the output selected should be the largest one
        BigInteger outValue15 = BigInteger.ZERO;
        for (TransactionOutput out : spend15.getOutputs())
            outValue15 = outValue15.add(out.getValue());
        assertEquals(Utils.COIN.subtract(BigInteger.valueOf(2)), outValue15);

        SendRequest request16 = SendRequest.to(notMyAddr, CENT);
        request16.feePerKb = BigInteger.ZERO;
        for (int i = 0; i < 29; i++)
            request16.tx.addOutput(CENT, notMyAddr);
        assertTrue(request16.tx.bitcoinSerialize().length > 1000);
        assertTrue(wallet.completeTx(request16));
        // Of course the fee shouldn't be added if feePerKb == 0
        assertEquals(BigInteger.ZERO, request16.fee);
        Transaction spend16 = request16.tx;
        assertEquals(31, spend16.getOutputs().size());
        // We optimize for priority, so the output selected should be the largest one
        BigInteger outValue16 = BigInteger.ZERO;
        for (TransactionOutput out : spend16.getOutputs())
            outValue16 = outValue16.add(out.getValue());
        assertEquals(Utils.COIN, outValue16);

        // Create a transaction whose max size could be up to 999 (if signatures were maximum size)
        SendRequest request17 = SendRequest.to(notMyAddr, CENT);
        for (int i = 0; i < 22; i++)
            request17.tx.addOutput(CENT, notMyAddr);
        request17.tx.addOutput(new TransactionOutput(params, request17.tx, CENT, new byte[15]));
        request17.feePerKb = BigInteger.ONE;
        assertTrue(wallet.completeTx(request17));
        assertEquals(BigInteger.ONE, request17.fee);
        assertEquals(1, request17.tx.getInputs().size());
        // Calculate its max length to make sure it is indeed 999
        int theoreticalMaxLength17 = request17.tx.bitcoinSerialize().length + myKey.getPubKey().length + 75;
        for (TransactionInput in : request17.tx.getInputs())
            theoreticalMaxLength17 -= in.getScriptBytes().length;
        assertEquals(999, theoreticalMaxLength17);
        Transaction spend17 = request17.tx;
        {
            // Its actual size must be between 996 and 999 (inclusive) as signatures have a 3-byte size range (almost always)
            final int length = spend17.bitcoinSerialize().length;
            assertTrue(Integer.toString(length), length >= 996 && length <= 999);
        }
        // Now check that it got a fee of 1 since its max size is 999 (1kb).
        assertEquals(25, spend17.getOutputs().size());
        // We optimize for priority, so the output selected should be the largest one
        BigInteger outValue17 = BigInteger.ZERO;
        for (TransactionOutput out : spend17.getOutputs())
            outValue17 = outValue17.add(out.getValue());
        assertEquals(Utils.COIN.subtract(BigInteger.ONE), outValue17);

        // Create a transaction who's max size could be up to 1001 (if signatures were maximum size)
        SendRequest request18 = SendRequest.to(notMyAddr, CENT);
        for (int i = 0; i < 22; i++)
            request18.tx.addOutput(CENT, notMyAddr);
        request18.tx.addOutput(new TransactionOutput(params, request18.tx, CENT, new byte[17]));
        request18.feePerKb = BigInteger.ONE;
        assertTrue(wallet.completeTx(request18));
        assertEquals(BigInteger.valueOf(2), request18.fee);
        assertEquals(1, request18.tx.getInputs().size());
        // Calculate its max length to make sure it is indeed 1001
        Transaction spend18 = request18.tx;
        int theoreticalMaxLength18 = spend18.bitcoinSerialize().length + myKey.getPubKey().length + 75;
        for (TransactionInput in : spend18.getInputs())
            theoreticalMaxLength18 -= in.getScriptBytes().length;
        assertEquals(1001, theoreticalMaxLength18);
        // Its actual size must be between 998 and 1000 (inclusive) as signatures have a 3-byte size range (almost always)
        assertTrue(spend18.bitcoinSerialize().length >= 998);
        assertTrue(spend18.bitcoinSerialize().length <= 1001);
        // Now check that it did get a fee since its max size is 1000
        assertEquals(25, spend18.getOutputs().size());
        // We optimize for priority, so the output selected should be the largest one
        BigInteger outValue18 = BigInteger.ZERO;
        for (TransactionOutput out : spend18.getOutputs())
            outValue18 = outValue18.add(out.getValue());
        assertEquals(outValue18, Utils.COIN.subtract(BigInteger.valueOf(2)));

        // Now create a transaction that will spend COIN + fee, which makes it require both inputs
        assertEquals(wallet.getBalance(), CENT.add(Utils.COIN));
        SendRequest request19 = SendRequest.to(notMyAddr, CENT);
        request19.feePerKb = BigInteger.ZERO;
        for (int i = 0; i < 99; i++)
            request19.tx.addOutput(CENT, notMyAddr);
        // If we send now, we shouldn't need a fee and should only have to spend our COIN
        assertTrue(wallet.completeTx(request19));
        assertEquals(BigInteger.ZERO, request19.fee);
        assertEquals(1, request19.tx.getInputs().size());
        assertEquals(100, request19.tx.getOutputs().size());
        // Now reset request19 and give it a fee per kb
        request19.tx.clearInputs();
        request19 = SendRequest.forTx(request19.tx);
        request19.feePerKb = BigInteger.ONE;
        assertTrue(wallet.completeTx(request19));
        assertEquals(Transaction.REFERENCE_DEFAULT_MIN_TX_FEE, request19.fee);
        assertEquals(2, request19.tx.getInputs().size());
        BigInteger outValue19 = BigInteger.ZERO;
        for (TransactionOutput out : request19.tx.getOutputs())
            outValue19 = outValue19.add(out.getValue());
        // But now our change output is CENT-minfee, so we have to pay min fee
        // Change this assert when we eventually randomize output order
        assertEquals(request19.tx.getOutput(request19.tx.getOutputs().size() - 1).getValue(), CENT.subtract(Transaction.REFERENCE_DEFAULT_MIN_TX_FEE));
        assertEquals(outValue19, Utils.COIN.add(CENT).subtract(Transaction.REFERENCE_DEFAULT_MIN_TX_FEE));

        // Create another transaction that will spend COIN + fee, which makes it require both inputs
        SendRequest request20 = SendRequest.to(notMyAddr, CENT);
        request20.feePerKb = BigInteger.ZERO;
        for (int i = 0; i < 99; i++)
            request20.tx.addOutput(CENT, notMyAddr);
        // If we send now, we shouldn't have a fee and should only have to spend our COIN
        assertTrue(wallet.completeTx(request20));
        assertEquals(BigInteger.ZERO, request20.fee);
        assertEquals(1, request20.tx.getInputs().size());
        assertEquals(100, request20.tx.getOutputs().size());
        // Now reset request19 and give it a fee per kb
        request20.tx.clearInputs();
        request20 = SendRequest.forTx(request20.tx);
        request20.feePerKb = Transaction.REFERENCE_DEFAULT_MIN_TX_FEE;
        assertTrue(wallet.completeTx(request20));
        // 4kb tx.
        assertEquals(Transaction.REFERENCE_DEFAULT_MIN_TX_FEE.multiply(BigInteger.valueOf(4)), request20.fee);
        assertEquals(2, request20.tx.getInputs().size());
        BigInteger outValue20 = BigInteger.ZERO;
        for (TransactionOutput out : request20.tx.getOutputs())
            outValue20 = outValue20.add(out.getValue());
        // This time the fee we wanted to pay was more, so that should be what we paid
        assertEquals(outValue20, Utils.COIN.add(CENT).subtract(Transaction.REFERENCE_DEFAULT_MIN_TX_FEE.multiply(BigInteger.valueOf(4))));

        // Same as request 19, but make the change 0 (so it doesnt force fee) and make us require min fee as a
        // result of an output < CENT.
        SendRequest request21 = SendRequest.to(notMyAddr, CENT);
        request21.feePerKb = BigInteger.ZERO;
        for (int i = 0; i < 99; i++)
            request21.tx.addOutput(CENT, notMyAddr);
        request21.tx.addOutput(CENT.subtract(Transaction.REFERENCE_DEFAULT_MIN_TX_FEE), notMyAddr);
        // If we send without a feePerKb, we should still require REFERENCE_DEFAULT_MIN_TX_FEE because we have an output < 0.01
        assertTrue(wallet.completeTx(request21));
        assertEquals(Transaction.REFERENCE_DEFAULT_MIN_TX_FEE, request21.fee);
        assertEquals(2, request21.tx.getInputs().size());
        BigInteger outValue21 = BigInteger.ZERO;
        for (TransactionOutput out : request21.tx.getOutputs())
            outValue21 = outValue21.add(out.getValue());
        assertEquals(outValue21, Utils.COIN.add(CENT).subtract(Transaction.REFERENCE_DEFAULT_MIN_TX_FEE));

        // Test feePerKb when we aren't using ensureMinRequiredFee
        // Same as request 19
        SendRequest request25 = SendRequest.to(notMyAddr, CENT);
        request25.feePerKb = BigInteger.ZERO;
        for (int i = 0; i < 70; i++)
            request25.tx.addOutput(CENT, notMyAddr);
        // If we send now, we shouldn't need a fee and should only have to spend our COIN
        assertTrue(wallet.completeTx(request25));
        assertEquals(BigInteger.ZERO, request25.fee);
        assertEquals(1, request25.tx.getInputs().size());
        assertEquals(72, request25.tx.getOutputs().size());
        // Now reset request19 and give it a fee per kb
        request25.tx.clearInputs();
        request25 = SendRequest.forTx(request25.tx);
        request25.feePerKb = CENT.divide(BigInteger.valueOf(3));
        request25.ensureMinRequiredFee = false;
        assertTrue(wallet.completeTx(request25));
        assertEquals(CENT.subtract(BigInteger.ONE), request25.fee);
        assertEquals(2, request25.tx.getInputs().size());
        BigInteger outValue25 = BigInteger.ZERO;
        for (TransactionOutput out : request25.tx.getOutputs())
            outValue25 = outValue25.add(out.getValue());
        // Our change output should be one satoshi
        // Change this assert when we eventually randomize output order
        assertEquals(BigInteger.ONE, request25.tx.getOutput(request25.tx.getOutputs().size() - 1).getValue());
        // and our fee should be CENT-1 satoshi
        assertEquals(outValue25, Utils.COIN.add(BigInteger.ONE));

        // Spend our CENT output.
        Transaction spendTx5 = new Transaction(params);
        spendTx5.addOutput(CENT, notMyAddr);
        spendTx5.addInput(tx5.getOutput(0));
        spendTx5.signInputs(SigHash.ALL, wallet);
        wallet.receiveFromBlock(spendTx5, block, AbstractBlockChain.NewBlockType.BEST_CHAIN, 4);
        assertEquals(Utils.COIN, wallet.getBalance());

        // Ensure change is discarded if it results in a fee larger than the chain (same as 8 and 9 but with feePerKb)
        SendRequest request26 = SendRequest.to(notMyAddr, CENT);
        for (int i = 0; i < 98; i++)
            request26.tx.addOutput(CENT, notMyAddr);
        request26.tx.addOutput(CENT.subtract(
                Transaction.REFERENCE_DEFAULT_MIN_TX_FEE.add(Transaction.MIN_NONDUST_OUTPUT)), notMyAddr);
        assertTrue(request26.tx.bitcoinSerialize().length > 1000);
        request26.feePerKb = BigInteger.ONE;
        assertTrue(wallet.completeTx(request26));
        assertEquals(Transaction.REFERENCE_DEFAULT_MIN_TX_FEE.add(Transaction.MIN_NONDUST_OUTPUT), request26.fee);
        Transaction spend26 = request26.tx;
        // If a transaction is over 1kb, the set fee should be added
        assertEquals(100, spend26.getOutputs().size());
        // We optimize for priority, so the output selected should be the largest one
        BigInteger outValue26 = BigInteger.ZERO;
        for (TransactionOutput out : spend26.getOutputs())
            outValue26 = outValue26.add(out.getValue());
        assertEquals(outValue26, Utils.COIN.subtract(
                Transaction.REFERENCE_DEFAULT_MIN_TX_FEE.add(Transaction.MIN_NONDUST_OUTPUT)));
    }

    @Test
    public void basicCategoryStepTest() throws Exception {
        // Creates spends that step through the possible fee solver categories
        SendRequest.DEFAULT_FEE_PER_KB = BigInteger.ZERO;
        // Make sure TestWithWallet isnt doing anything crazy.
        assertEquals(0, wallet.getTransactions(true).size());

        Address notMyAddr = new ECKey().toAddress(params);

        // Generate a ton of small outputs
        StoredBlock block = new StoredBlock(makeSolvedTestBlock(blockStore, notMyAddr), BigInteger.ONE, 1);
        int i = 0;
        while (i <= CENT.divide(Transaction.REFERENCE_DEFAULT_MIN_TX_FEE).longValue()) {
            Transaction tx = createFakeTxWithChangeAddress(params, Transaction.REFERENCE_DEFAULT_MIN_TX_FEE, myAddress, notMyAddr);
            tx.getInput(0).setSequenceNumber(i++); // Keep every transaction unique
            wallet.receiveFromBlock(tx, block, AbstractBlockChain.NewBlockType.BEST_CHAIN, i);
        }

        // Create a spend that will throw away change (category 3 type 2 in which the change causes fee which is worth more than change)
        SendRequest request1 = SendRequest.to(notMyAddr, CENT.add(Transaction.REFERENCE_DEFAULT_MIN_TX_FEE).subtract(BigInteger.ONE));
        assertTrue(wallet.completeTx(request1));
        assertEquals(BigInteger.ONE, request1.fee);
        assertEquals(request1.tx.getInputs().size(), i); // We should have spent all inputs

        // Give us one more input...
        Transaction tx1 = createFakeTxWithChangeAddress(params, Transaction.REFERENCE_DEFAULT_MIN_TX_FEE, myAddress, notMyAddr);
        tx1.getInput(0).setSequenceNumber(i++); // Keep every transaction unique
        wallet.receiveFromBlock(tx1, block, AbstractBlockChain.NewBlockType.BEST_CHAIN, i);

        // ... and create a spend that will throw away change (category 3 type 1 in which the change causes dust output)
        SendRequest request2 = SendRequest.to(notMyAddr, CENT.add(Transaction.REFERENCE_DEFAULT_MIN_TX_FEE).subtract(BigInteger.ONE));
        assertTrue(wallet.completeTx(request2));
        assertEquals(BigInteger.ONE, request2.fee);
        assertEquals(request2.tx.getInputs().size(), i - 1); // We should have spent all inputs - 1

        // Give us one more input...
        Transaction tx2 = createFakeTxWithChangeAddress(params, Transaction.REFERENCE_DEFAULT_MIN_TX_FEE, myAddress, notMyAddr);
        tx2.getInput(0).setSequenceNumber(i++); // Keep every transaction unique
        wallet.receiveFromBlock(tx2, block, AbstractBlockChain.NewBlockType.BEST_CHAIN, i);

        // ... and create a spend that will throw away change (category 3 type 1 in which the change causes dust output)
        // but that also could have been category 2 if it wanted
        SendRequest request3 = SendRequest.to(notMyAddr, CENT.add(Transaction.REFERENCE_DEFAULT_MIN_TX_FEE).subtract(BigInteger.ONE));
        assertTrue(wallet.completeTx(request3));
        assertEquals(BigInteger.ONE, request3.fee);
        assertEquals(request3.tx.getInputs().size(), i - 2); // We should have spent all inputs - 2

        //
        SendRequest request4 = SendRequest.to(notMyAddr, CENT.add(Transaction.REFERENCE_DEFAULT_MIN_TX_FEE).subtract(BigInteger.ONE));
        request4.feePerKb = Transaction.REFERENCE_DEFAULT_MIN_TX_FEE.divide(BigInteger.valueOf(request3.tx.bitcoinSerialize().length));
        assertTrue(wallet.completeTx(request4));
        assertEquals(BigInteger.ONE, request4.fee);
        assertEquals(request4.tx.getInputs().size(), i - 2); // We should have spent all inputs - 2

        // Give us a few more inputs...
        while (wallet.getBalance().compareTo(CENT.shiftLeft(1)) < 0) {
            Transaction tx3 = createFakeTxWithChangeAddress(params, Transaction.REFERENCE_DEFAULT_MIN_TX_FEE, myAddress, notMyAddr);
            tx3.getInput(0).setSequenceNumber(i++); // Keep every transaction unique
            wallet.receiveFromBlock(tx3, block, AbstractBlockChain.NewBlockType.BEST_CHAIN, i);
        }

        // ...that is just slightly less than is needed for category 1
        SendRequest request5 = SendRequest.to(notMyAddr, CENT.add(Transaction.REFERENCE_DEFAULT_MIN_TX_FEE).subtract(BigInteger.ONE));
        assertTrue(wallet.completeTx(request5));
        assertEquals(BigInteger.ONE, request5.fee);
        assertEquals(1, request5.tx.getOutputs().size()); // We should have no change output

        // Give us one more input...
        Transaction tx4 = createFakeTxWithChangeAddress(params, Transaction.REFERENCE_DEFAULT_MIN_TX_FEE, myAddress, notMyAddr);
        tx4.getInput(0).setSequenceNumber(i); // Keep every transaction unique
        wallet.receiveFromBlock(tx4, block, AbstractBlockChain.NewBlockType.BEST_CHAIN, i);

        // ... that puts us in category 1 (no fee!)
        SendRequest request6 = SendRequest.to(notMyAddr, CENT.add(Transaction.REFERENCE_DEFAULT_MIN_TX_FEE).subtract(BigInteger.ONE));
        assertTrue(wallet.completeTx(request6));
        assertEquals(BigInteger.ZERO, request6.fee);
        assertEquals(2, request6.tx.getOutputs().size()); // We should have a change output

        SendRequest.DEFAULT_FEE_PER_KB = Transaction.REFERENCE_DEFAULT_MIN_TX_FEE;
    }

    @Test
    public void testCategory2WithChange() throws Exception {
        // Specifically target case 2 with significant change

        // Make sure TestWithWallet isnt doing anything crazy.
        assertEquals(0, wallet.getTransactions(true).size());

        Address notMyAddr = new ECKey().toAddress(params);

        // Generate a ton of small outputs
        StoredBlock block = new StoredBlock(makeSolvedTestBlock(blockStore, notMyAddr), BigInteger.ONE, 1);
        int i = 0;
        while (i <= CENT.divide(Transaction.REFERENCE_DEFAULT_MIN_TX_FEE.multiply(BigInteger.TEN)).longValue()) {
            Transaction tx = createFakeTxWithChangeAddress(params, Transaction.REFERENCE_DEFAULT_MIN_TX_FEE.multiply(BigInteger.TEN), myAddress, notMyAddr);
            tx.getInput(0).setSequenceNumber(i++); // Keep every transaction unique
            wallet.receiveFromBlock(tx, block, AbstractBlockChain.NewBlockType.BEST_CHAIN, i);
        }

        // The selector will choose 2 with MIN_TX_FEE fee
        SendRequest request1 = SendRequest.to(notMyAddr, CENT.add(BigInteger.ONE));
        assertTrue(wallet.completeTx(request1));
        assertEquals(Transaction.REFERENCE_DEFAULT_MIN_TX_FEE, request1.fee);
        assertEquals(request1.tx.getInputs().size(), i); // We should have spent all inputs
        assertEquals(2, request1.tx.getOutputs().size()); // and gotten change back
    }

    @Test
    public void feePerKbCategoryJumpTest() throws Exception {
        // Simple test of boundary condition on fee per kb in category fee solver

        // Make sure TestWithWallet isnt doing anything crazy.
        assertEquals(0, wallet.getTransactions(true).size());

        Address notMyAddr = new ECKey().toAddress(params);

        // Generate a ton of small outputs
        StoredBlock block = new StoredBlock(makeSolvedTestBlock(blockStore, notMyAddr), BigInteger.ONE, 1);
        Transaction tx = createFakeTx(params, Utils.COIN, myAddress);
        wallet.receiveFromBlock(tx, block, AbstractBlockChain.NewBlockType.BEST_CHAIN, 0);
        Transaction tx2 = createFakeTx(params, CENT, myAddress);
        wallet.receiveFromBlock(tx2, block, AbstractBlockChain.NewBlockType.BEST_CHAIN, 1);
        Transaction tx3 = createFakeTx(params, BigInteger.ONE, myAddress);
        wallet.receiveFromBlock(tx3, block, AbstractBlockChain.NewBlockType.BEST_CHAIN, 2);

        // Create a transaction who's max size could be up to 1000 (if signatures were maximum size)
        SendRequest request1 = SendRequest.to(notMyAddr, Utils.COIN.subtract(CENT.multiply(BigInteger.valueOf(17))));
        for (int i = 0; i < 16; i++)
            request1.tx.addOutput(CENT, notMyAddr);
        request1.tx.addOutput(new TransactionOutput(params, request1.tx, CENT, new byte[16]));
        request1.fee = BigInteger.ONE;
        request1.feePerKb = BigInteger.ONE;
        // We get a category 2 using COIN+CENT
        // It spends COIN + 1(fee) and because its output is thus < CENT, we have to pay MIN_TX_FEE
        // When it tries category 1, its too large and requires COIN + 2 (fee)
        // This adds the next input, but still has a < CENT output which means it cant reach category 1
        assertTrue(wallet.completeTx(request1));
        assertEquals(Transaction.REFERENCE_DEFAULT_MIN_TX_FEE, request1.fee);
        assertEquals(2, request1.tx.getInputs().size());

        // We then add one more satoshi output to the wallet
        Transaction tx4 = createFakeTx(params, BigInteger.ONE, myAddress);
        wallet.receiveFromBlock(tx4, block, AbstractBlockChain.NewBlockType.BEST_CHAIN, 3);

        // Create a transaction who's max size could be up to 1000 (if signatures were maximum size)
        SendRequest request2 = SendRequest.to(notMyAddr, Utils.COIN.subtract(CENT.multiply(BigInteger.valueOf(17))));
        for (int i = 0; i < 16; i++)
            request2.tx.addOutput(CENT, notMyAddr);
        request2.tx.addOutput(new TransactionOutput(params, request2.tx, CENT, new byte[16]));
        request2.feePerKb = BigInteger.ONE;
        // The process is the same as above, but now we can complete category 1 with one more input, and pay a fee of 2
        assertTrue(wallet.completeTx(request2));
        assertEquals(BigInteger.valueOf(2), request2.fee);
        assertEquals(4, request2.tx.getInputs().size());
    }

    @Test
    public void testCompleteTxWithExistingInputs() throws Exception {
        // Tests calling completeTx with a SendRequest that already has a few inputs in it
        // Make sure TestWithWallet isnt doing anything crazy.
        assertEquals(0, wallet.getTransactions(true).size());

        Address notMyAddr = new ECKey().toAddress(params);

        // Generate a few outputs to us
        StoredBlock block = new StoredBlock(makeSolvedTestBlock(blockStore, notMyAddr), BigInteger.ONE, 1);
        Transaction tx1 = createFakeTx(params, Utils.COIN, myAddress);
        wallet.receiveFromBlock(tx1, block, AbstractBlockChain.NewBlockType.BEST_CHAIN, 0);
        Transaction tx2 = createFakeTx(params, Utils.COIN, myAddress); assertTrue(!tx1.getHash().equals(tx2.getHash()));
        wallet.receiveFromBlock(tx2, block, AbstractBlockChain.NewBlockType.BEST_CHAIN, 1);
        Transaction tx3 = createFakeTx(params, CENT, myAddress);
        wallet.receiveFromBlock(tx3, block, AbstractBlockChain.NewBlockType.BEST_CHAIN, 2);

        SendRequest request1 = SendRequest.to(notMyAddr, CENT);
        // If we just complete as-is, we will use one of the COIN outputs to get higher priority,
        // resulting in a change output
        assertNotNull(wallet.completeTx(request1));
        assertEquals(1, request1.tx.getInputs().size());
        assertEquals(2, request1.tx.getOutputs().size());
        assertEquals(CENT, request1.tx.getOutput(0).getValue());
        assertEquals(Utils.COIN.subtract(CENT), request1.tx.getOutput(1).getValue());

        // Now create an identical request2 and add an unsigned spend of the CENT output
        SendRequest request2 = SendRequest.to(notMyAddr, CENT);
        request2.tx.addInput(tx3.getOutput(0));
        // Now completeTx will result in one input, one output
        assertTrue(wallet.completeTx(request2));
        assertEquals(1, request2.tx.getInputs().size());
        assertEquals(1, request2.tx.getOutputs().size());
        assertEquals(CENT, request2.tx.getOutput(0).getValue());
        // Make sure it was properly signed
        request2.tx.getInput(0).getScriptSig().correctlySpends(request2.tx, 0, tx3.getOutput(0).getScriptPubKey(), true);

        // However, if there is no connected output, we will grab a COIN output anyway and add the CENT to fee
        SendRequest request3 = SendRequest.to(notMyAddr, CENT);
        request3.tx.addInput(new TransactionInput(params, request3.tx, new byte[]{}, new TransactionOutPoint(params, 0, tx3.getHash())));
        // Now completeTx will result in two inputs, two outputs and a fee of a CENT
        // Note that it is simply assumed that the inputs are correctly signed, though in fact the first is not
        assertTrue(wallet.completeTx(request3));
        assertEquals(2, request3.tx.getInputs().size());
        assertEquals(2, request3.tx.getOutputs().size());
        assertEquals(CENT, request3.tx.getOutput(0).getValue());
        assertEquals(Utils.COIN.subtract(CENT), request3.tx.getOutput(1).getValue());

        SendRequest request4 = SendRequest.to(notMyAddr, CENT);
        request4.tx.addInput(tx3.getOutput(0));
        // Now if we manually sign it, completeTx will not replace our signature
        request4.tx.signInputs(SigHash.ALL, wallet);
        byte[] scriptSig = request4.tx.getInput(0).getScriptBytes();
        assertTrue(wallet.completeTx(request4));
        assertEquals(1, request4.tx.getInputs().size());
        assertEquals(1, request4.tx.getOutputs().size());
        assertEquals(CENT, request4.tx.getOutput(0).getValue());
        assertArrayEquals(scriptSig, request4.tx.getInput(0).getScriptBytes());
    }

    // There is a test for spending a coinbase transaction as it matures in BlockChainTest#coinbaseTransactionAvailability

    // Support for offline spending is tested in PeerGroupTest

    @Test
    public void exceptionsDoNotBlockAllListeners() throws Exception {
        // Check that if a wallet listener throws an exception, the others still run.
        wallet.addEventListener(new AbstractWalletEventListener() {
            @Override
            public void onCoinsReceived(Wallet wallet, Transaction tx, BigInteger prevBalance, BigInteger newBalance) {
                log.info("onCoinsReceived 1");
                throw new RuntimeException("barf");
            }
        });
        final AtomicInteger flag = new AtomicInteger();
        wallet.addEventListener(new AbstractWalletEventListener() {
            @Override
            public void onCoinsReceived(Wallet wallet, Transaction tx, BigInteger prevBalance, BigInteger newBalance) {
                log.info("onCoinsReceived 2");
                flag.incrementAndGet();
            }
        });

        sendMoneyToWallet(Utils.toNanoCoins(1, 0), AbstractBlockChain.NewBlockType.BEST_CHAIN);
        log.info("Wait for user thread");
        Threading.waitForUserCode();
        log.info("... and test flag.");
        assertEquals(1, flag.get());
    }

    @Test
    public void testEmptyRandomWallet() throws Exception {
        // Add a random set of outputs
        StoredBlock block = new StoredBlock(makeSolvedTestBlock(blockStore, new ECKey().toAddress(params)), BigInteger.ONE, 1);
        Random rng = new Random();
        for (int i = 0; i < rng.nextInt(100) + 1; i++) {
            Transaction tx = createFakeTx(params, BigInteger.valueOf(rng.nextInt((int) Utils.COIN.longValue())), myAddress);
            wallet.receiveFromBlock(tx, block, AbstractBlockChain.NewBlockType.BEST_CHAIN, i);
        }
        SendRequest request = SendRequest.emptyWallet(new ECKey().toAddress(params));
        assertTrue(wallet.completeTx(request));
        wallet.commitTx(request.tx);
        assertEquals(BigInteger.ZERO, wallet.getBalance());
    }

    @Test
    public void testEmptyWallet() throws Exception {
        Address outputKey = new ECKey().toAddress(params);
        // Add exactly 0.01
        StoredBlock block = new StoredBlock(makeSolvedTestBlock(blockStore, outputKey), BigInteger.ONE, 1);
        Transaction tx = createFakeTx(params, CENT, myAddress);
        wallet.receiveFromBlock(tx, block, AbstractBlockChain.NewBlockType.BEST_CHAIN, 0);
        SendRequest request = SendRequest.emptyWallet(outputKey);
        assertTrue(wallet.completeTx(request));
        wallet.commitTx(request.tx);
        assertEquals(BigInteger.ZERO, wallet.getBalance());
        assertEquals(CENT, request.tx.getOutput(0).getValue());

        // Add 1 confirmed cent and 1 unconfirmed cent. Verify only one cent is emptied because of the coin selection
        // policies that are in use by default.
        block = new StoredBlock(makeSolvedTestBlock(blockStore, outputKey), BigInteger.ONE, 1);
        tx = createFakeTx(params, CENT, myAddress);
        wallet.receiveFromBlock(tx, block, AbstractBlockChain.NewBlockType.BEST_CHAIN, 0);
        tx = createFakeTx(params, CENT, myAddress);
        wallet.receivePending(tx, null);
        request = SendRequest.emptyWallet(outputKey);
        assertTrue(wallet.completeTx(request));
        wallet.commitTx(request.tx);
        assertEquals(BigInteger.ZERO, wallet.getBalance());
        assertEquals(CENT, request.tx.getOutput(0).getValue());

        // Add just under 0.01
        StoredBlock block2 = new StoredBlock(block.getHeader().createNextBlock(outputKey), BigInteger.ONE, 2);
        tx = createFakeTx(params, CENT.subtract(BigInteger.ONE), myAddress);
        wallet.receiveFromBlock(tx, block2, AbstractBlockChain.NewBlockType.BEST_CHAIN, 0);
        request = SendRequest.emptyWallet(outputKey);
        assertTrue(wallet.completeTx(request));
        wallet.commitTx(request.tx);
        assertEquals(BigInteger.ZERO, wallet.getBalance());
        assertEquals(CENT.subtract(BigInteger.ONE).subtract(Transaction.REFERENCE_DEFAULT_MIN_TX_FEE), request.tx.getOutput(0).getValue());

        // Add an unsendable value
        StoredBlock block3 = new StoredBlock(block2.getHeader().createNextBlock(outputKey), BigInteger.ONE, 3);
        BigInteger outputValue = Transaction.MIN_NONDUST_OUTPUT.add(Transaction.REFERENCE_DEFAULT_MIN_TX_FEE).subtract(BigInteger.ONE);
        tx = createFakeTx(params, outputValue, myAddress);
        wallet.receiveFromBlock(tx, block3, AbstractBlockChain.NewBlockType.BEST_CHAIN, 0);
        request = SendRequest.emptyWallet(outputKey);
        assertFalse(wallet.completeTx(request));
        request.ensureMinRequiredFee = false;
        assertTrue(wallet.completeTx(request));
        wallet.commitTx(request.tx);
        assertEquals(BigInteger.ZERO, wallet.getBalance());
        assertEquals(outputValue, request.tx.getOutput(0).getValue());
    }

    @Test
    public void keyRotation() throws Exception {
        // Watch out for wallet-initiated broadcasts.
        MockTransactionBroadcaster broadcaster = new MockTransactionBroadcaster(wallet);
        wallet.setTransactionBroadcaster(broadcaster);
        wallet.setKeyRotationEnabled(true);
        // Send three cents to two different keys, then add a key and mark the initial keys as compromised.
        ECKey key1 = new ECKey();
        ECKey key2 = new ECKey();
        wallet.addKey(key1);
        wallet.addKey(key2);
        sendMoneyToWallet(wallet, CENT, key1.toAddress(params), AbstractBlockChain.NewBlockType.BEST_CHAIN);
        sendMoneyToWallet(wallet, CENT, key2.toAddress(params), AbstractBlockChain.NewBlockType.BEST_CHAIN);
        sendMoneyToWallet(wallet, CENT, key2.toAddress(params), AbstractBlockChain.NewBlockType.BEST_CHAIN);
        Utils.rollMockClock(86400);
        Date compromiseTime = Utils.now();
        assertEquals(0, broadcaster.size());
        assertFalse(wallet.isKeyRotating(key1));

        // Rotate the wallet.
        ECKey key3 = new ECKey();
        wallet.addKey(key3);
        // We see a broadcast triggered by setting the rotation time.
        wallet.setKeyRotationTime(compromiseTime);
        assertTrue(wallet.isKeyRotating(key1));
        Transaction tx = broadcaster.waitForTransaction();
        final BigInteger THREE_CENTS = CENT.add(CENT).add(CENT);
        assertEquals(THREE_CENTS, tx.getValueSentFromMe(wallet));
        assertEquals(THREE_CENTS.subtract(Transaction.REFERENCE_DEFAULT_MIN_TX_FEE), tx.getValueSentToMe(wallet));
        // TX is a raw pay to pubkey.
        assertArrayEquals(key3.getPubKey(), tx.getOutput(0).getScriptPubKey().getPubKey());
        assertEquals(3, tx.getInputs().size());
        // It confirms.
        sendMoneyToWallet(tx, AbstractBlockChain.NewBlockType.BEST_CHAIN);

        // Now receive some more money to key3 (secure) via a new block and check that nothing happens.
        sendMoneyToWallet(wallet, CENT, key3.toAddress(params), AbstractBlockChain.NewBlockType.BEST_CHAIN);
        assertEquals(0, broadcaster.size());

        // Receive money via a new block on key1 and ensure it's immediately moved.
        sendMoneyToWallet(wallet, CENT, key1.toAddress(params), AbstractBlockChain.NewBlockType.BEST_CHAIN);
        tx = broadcaster.waitForTransaction();
        assertArrayEquals(key3.getPubKey(), tx.getOutput(0).getScriptPubKey().getPubKey());
        assertEquals(1, tx.getInputs().size());
        assertEquals(1, tx.getOutputs().size());
        assertEquals(CENT.subtract(Transaction.REFERENCE_DEFAULT_MIN_TX_FEE), tx.getOutput(0).getValue());

        assertEquals(Transaction.Purpose.KEY_ROTATION, tx.getPurpose());

        // We don't attempt to race an attacker against unconfirmed transactions.

        // Now round-trip the wallet and check the protobufs are storing the data correctly.
        Protos.Wallet protos = new WalletProtobufSerializer().walletToProto(wallet);
        wallet = new Wallet(params);
        new WalletProtobufSerializer().readWallet(protos, wallet);

        tx = wallet.getTransaction(tx.getHash());
        assertEquals(Transaction.Purpose.KEY_ROTATION, tx.getPurpose());
        // Have to divide here to avoid mismatch due to second-level precision in serialisation.
        assertEquals(compromiseTime.getTime() / 1000, wallet.getKeyRotationTime().getTime() / 1000);

        // Make a normal spend and check it's all ok.
        final Address address = new ECKey().toAddress(params);
        wallet.sendCoins(broadcaster, address, wallet.getBalance());
        tx = broadcaster.waitForTransaction();
        assertArrayEquals(address.getHash160(), tx.getOutput(0).getScriptPubKey().getPubKeyHash());
    }

    //@Test   - this test is slow, disable for now.
    public void fragmentedReKeying() throws Exception {
        // Send lots of small coins and check the fee is correct.
        ECKey key = new ECKey();
        wallet.addKey(key);
        Address address = key.toAddress(params);
        Utils.rollMockClock(86400);
        for (int i = 0; i < 800; i++) {
            sendMoneyToWallet(wallet, Utils.CENT, address, AbstractBlockChain.NewBlockType.BEST_CHAIN);
        }

        MockTransactionBroadcaster broadcaster = new MockTransactionBroadcaster(wallet);
        wallet.setTransactionBroadcaster(broadcaster);
        wallet.setKeyRotationEnabled(true);

        Date compromise = Utils.now();
        Utils.rollMockClock(86400);
        wallet.addKey(new ECKey());
        wallet.setKeyRotationTime(compromise);

        Transaction tx = broadcaster.waitForTransaction();
        final BigInteger valueSentToMe = tx.getValueSentToMe(wallet);
        BigInteger fee = tx.getValueSentFromMe(wallet).subtract(valueSentToMe);
        assertEquals(BigInteger.valueOf(900000), fee);
        assertEquals(KeyTimeCoinSelector.MAX_SIMULTANEOUS_INPUTS, tx.getInputs().size());
        assertEquals(BigInteger.valueOf(599100000), valueSentToMe);

        tx = broadcaster.waitForTransaction();
        assertNotNull(tx);
        assertEquals(200, tx.getInputs().size());
    }

    @SuppressWarnings("ConstantConditions")
    @Test
    public void completeTxPartiallySigned() throws Exception {
        // Check the wallet will write dummy scriptSigs for inputs that we have only pubkeys for without the privkey.
        ECKey priv = new ECKey();
        ECKey pub = new ECKey(null, priv.getPubKey());
        wallet.addKey(pub);
        ECKey priv2 = new ECKey();
        wallet.addKey(priv2);
        // Send three transactions, with one being an address type and the other being a raw CHECKSIG type pubkey only,
        // and the final one being a key we do have. We expect the first two inputs to be dummy values and the last
        // to be signed correctly.
        Transaction t1 = sendMoneyToWallet(wallet, Utils.CENT, pub.toAddress(params), AbstractBlockChain.NewBlockType.BEST_CHAIN);
        Transaction t2 = sendMoneyToWallet(wallet, Utils.CENT, pub, AbstractBlockChain.NewBlockType.BEST_CHAIN);
        Transaction t3 = sendMoneyToWallet(wallet, Utils.CENT, priv2, AbstractBlockChain.NewBlockType.BEST_CHAIN);

        ECKey dest = new ECKey();
        Wallet.SendRequest req = Wallet.SendRequest.emptyWallet(dest.toAddress(params));
        assertTrue(wallet.completeTx(req));
        byte[] dummySig = TransactionSignature.dummy().encodeToBitcoin();
        // Selected inputs can be in any order.
        for (int i = 0; i < req.tx.getInputs().size(); i++) {
            TransactionInput input = req.tx.getInput(i);
            if (input.getConnectedOutput().getParentTransaction().equals(t1)) {
                assertArrayEquals(dummySig, input.getScriptSig().getChunks().get(0).data);
            } else if (input.getConnectedOutput().getParentTransaction().equals(t2)) {
                assertArrayEquals(dummySig, input.getScriptSig().getChunks().get(0).data);
            } else if (input.getConnectedOutput().getParentTransaction().equals(t3)) {
                input.getScriptSig().correctlySpends(req.tx, i, t3.getOutput(0).getScriptPubKey(), true);
            }
        }
        assertTrue(TransactionSignature.isEncodingCanonical(dummySig));
    }
}<|MERGE_RESOLUTION|>--- conflicted
+++ resolved
@@ -938,11 +938,7 @@
     }
 
     @Test
-<<<<<<< HEAD
-    public void watchingScripts_confirmed() throws Exception {
-=======
     public void watchingScriptsConfirmed() throws Exception {
->>>>>>> 8085f056
         ECKey key = new ECKey();
         Address watchedAddress = key.toAddress(params);
         wallet.addWatchedAddress(watchedAddress);
@@ -958,8 +954,6 @@
     }
 
     @Test
-<<<<<<< HEAD
-=======
     public void watchingScriptsSentFrom() throws Exception {
         ECKey key = new ECKey();
         ECKey notMyAddr = new ECKey();
@@ -1000,7 +994,6 @@
     }
 
     @Test
->>>>>>> 8085f056
     public void autosaveImmediate() throws Exception {
         // Test that the wallet will save itself automatically when it changes.
         File f = File.createTempFile("bitcoinj-unit-test", null);
