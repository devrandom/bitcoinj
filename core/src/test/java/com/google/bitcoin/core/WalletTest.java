--- conflicted
+++ resolved
@@ -975,11 +975,7 @@
         assertTrue(wallet.isPendingTransactionRelevant(t1));
     }
 
-<<<<<<< HEAD
-    @Test
-=======
     @Test(expected = InsufficientMoneyException.class)
->>>>>>> e9095058
     public void watchingScriptsConfirmed() throws Exception {
         ECKey key = new ECKey();
         Address watchedAddress = key.toAddress(params);
@@ -992,11 +988,7 @@
 
         // We can't spend watched balances
         Address notMyAddr = new ECKey().toAddress(params);
-<<<<<<< HEAD
-        assertNull(wallet.createSend(notMyAddr, CENT));
-=======
         wallet.createSend(notMyAddr, CENT);
->>>>>>> e9095058
     }
 
     @Test
