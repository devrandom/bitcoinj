--- conflicted
+++ resolved
@@ -45,12 +45,8 @@
         myAddress = myKey.toAddress(params);
         myWallet = new Wallet(params);
         myWallet.addKey(myKey);
-<<<<<<< HEAD
-        myWallet.addWatchedAddress(myWatchedKey.toAddress(params));
-=======
         mScriptCreationTime = new Date().getTime() / 1000 - 1234;
         myWallet.addWatchedAddress(myWatchedKey.toAddress(params), mScriptCreationTime);
->>>>>>> 8085f056
         myWallet.setDescription(WALLET_DESCRIPTION);
     }
 
@@ -66,11 +62,8 @@
                 wallet1.findKeyFromPubHash(myKey.getPubKeyHash()).getPrivKeyBytes());
         assertEquals(myKey.getCreationTimeSeconds(),
                 wallet1.findKeyFromPubHash(myKey.getPubKeyHash()).getCreationTimeSeconds());
-<<<<<<< HEAD
-=======
         assertEquals(mScriptCreationTime,
                 wallet1.getWatchedScripts().get(0).getCreationTimeSeconds());
->>>>>>> 8085f056
         assertEquals(1, wallet1.getWatchedScripts().size());
         assertEquals(ScriptBuilder.createOutputScript(myWatchedKey.toAddress(params)),
                 wallet1.getWatchedScripts().get(0));
