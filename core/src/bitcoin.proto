--- conflicted
+++ resolved
@@ -265,11 +265,7 @@
 
   repeated Key key = 3;
   repeated Transaction transaction = 4;
-<<<<<<< HEAD
-  repeated bytes watchedScript = 15;
-=======
   repeated Script watched_script = 15;
->>>>>>> 8085f056
 
   optional EncryptionType encryption_type = 5 [default=UNENCRYPTED];
   optional ScryptParameters encryption_parameters = 6;
