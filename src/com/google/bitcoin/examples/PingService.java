/**
 * Copyright 2011 Google Inc.
 *
 * Licensed under the Apache License, Version 2.0 (the "License");
 * you may not use this file except in compliance with the License.
 * You may obtain a copy of the License at
 *
 *    http://www.apache.org/licenses/LICENSE-2.0
 *
 * Unless required by applicable law or agreed to in writing, software
 * distributed under the License is distributed on an "AS IS" BASIS,
 * WITHOUT WARRANTIES OR CONDITIONS OF ANY KIND, either express or implied.
 * See the License for the specific language governing permissions and
 * limitations under the License.
 */

package com.google.bitcoin.examples;

import com.google.bitcoin.core.Address;
import com.google.bitcoin.core.BlockChain;
import com.google.bitcoin.core.DownloadListener;
import com.google.bitcoin.core.ECKey;
import com.google.bitcoin.core.NetworkParameters;
import com.google.bitcoin.core.PeerAddress;
import com.google.bitcoin.core.PeerGroup;
import com.google.bitcoin.core.ScriptException;
import com.google.bitcoin.core.Transaction;
import com.google.bitcoin.core.TransactionInput;
import com.google.bitcoin.core.Utils;
import com.google.bitcoin.core.Wallet;
import com.google.bitcoin.core.WalletEventListener;
import com.google.bitcoin.store.BlockStore;
import com.google.bitcoin.store.BoundedOverheadBlockStore;

import java.io.File;
import java.io.IOException;
import java.math.BigInteger;
import java.net.InetAddress;

/**
 * <p>
 * PingService demonstrates basic usage of the library. It sits on the network and when it receives coins, simply
 * sends them right back to the previous owner, determined rather arbitrarily by the address of the first input.
 * </p>
 *
 * <p>
 * If running on TestNet (slow but better than using real coins on prodnet) do the following:
 * <ol>
 * <li>Backup your current wallet.dat in case of unforeseen problems</li>
 * <li>Start your bitcoin client in test mode <code>bitcoin -testnet</code>. This will create a new sub-directory called testnet and should not interfere with normal wallets or operations.</li>
 * <li>(Optional) Choose a fresh address</li>
 * <li>(Optional) Visit the Testnet faucet (https://testnet.freebitcoins.appspot.com/) to load your client with test coins</li>
 * <li>Run <code>PingService -testnet</code></li>
 * <li>Wait for the block chain to download</li>
 * <li>Send some coins from your bitcoin client to the address provided in the PingService console</li>
 * <li>Leave it running until you get the coins back again</li>
 * </ol>
 * </p>
 *
 * <p>The testnet can be slow or flaky as it's a shared resource. You can use the <a href="http://sourceforge
 * .net/projects/bitcoin/files/Bitcoin/testnet-in-a-box/">testnet in a box</a> to do everything purely locally.</p>
 */
public class PingService {
    public static void main(String[] args) throws Exception {
        boolean testNet = args.length > 0 && args[0].equalsIgnoreCase("testnet");
        final NetworkParameters params = testNet ? NetworkParameters.testNet() : NetworkParameters.prodNet();
        String filePrefix = testNet ? "pingservice-testnet" : "pingservice-prodnet";

        // Try to read the wallet from storage, create a new one if not possible.
        Wallet wallet;
        final File walletFile = new File(filePrefix + ".wallet");
        try {
            wallet = Wallet.loadFromFile(walletFile);
        } catch (IOException e) {
            wallet = new Wallet(params);
            wallet.keychain.add(new ECKey());
            wallet.saveToFile(walletFile);
        }
        // Fetch the first key in the wallet (should be the only key).
        ECKey key = wallet.keychain.get(0);

        System.out.println(wallet);

        // Load the block chain, if there is one stored locally.
        System.out.println("Reading block store from disk");
        BlockStore blockStore = new BoundedOverheadBlockStore(params, new File(filePrefix + ".blockchain"));

        // Connect to the localhost node. One minute timeout since we won't try any other peers
        System.out.println("Connecting ...");
<<<<<<< HEAD
        NetworkConnection conn = new NetworkConnection(InetAddress.getByName("plan99.net"), params,
                                                       blockStore.getChainHead().getHeight(), 60000);
=======
>>>>>>> b9aae064
        BlockChain chain = new BlockChain(params, wallet, blockStore);
        
        final PeerGroup peerGroup = new PeerGroup(blockStore, params, chain);
        peerGroup.addAddress(new PeerAddress(InetAddress.getLocalHost()));
        peerGroup.start();

        // We want to know when the balance changes.
        wallet.addEventListener(new WalletEventListener() {
            @Override
            public void onCoinsReceived(Wallet w, Transaction tx, BigInteger prevBalance, BigInteger newBalance) {
                // Running on a peer thread.
                assert !newBalance.equals(BigInteger.ZERO);
                // It's impossible to pick one specific identity that you receive coins from in BitCoin as there
                // could be inputs from many addresses. So instead we just pick the first and assume they were all
                // owned by the same person.
                try {
                    TransactionInput input = tx.getInputs().get(0);
                    Address from = input.getFromAddress();
                    BigInteger value = tx.getValueSentToMe(w);
                    System.out.println("Received " + Utils.bitcoinValueToFriendlyString(value) + " from " + from.toString());
                    // Now send the coins back!
                    Transaction sendTx = w.sendCoins(peerGroup, from, value);
                    assert sendTx != null;  // We should never try to send more coins than we have!
                    System.out.println("Sent coins back! Transaction hash is " + sendTx.getHashAsString());
                    w.saveToFile(walletFile);
                } catch (ScriptException e) {
                    // If we didn't understand the scriptSig, just crash.
                    e.printStackTrace();
                    throw new RuntimeException(e);
                } catch (IOException e) {
                    e.printStackTrace();
                    throw new RuntimeException(e);
                }
            }
        });

        peerGroup.downloadBlockChain();
        System.out.println("Send coins to: " + key.toAddress(params).toString());
        System.out.println("Waiting for coins to arrive. Press Ctrl-C to quit.");
        // The PeerGroup thread keeps us alive until something kills the process.
    }
}<|MERGE_RESOLUTION|>--- conflicted
+++ resolved
@@ -87,11 +87,6 @@
 
         // Connect to the localhost node. One minute timeout since we won't try any other peers
         System.out.println("Connecting ...");
-<<<<<<< HEAD
-        NetworkConnection conn = new NetworkConnection(InetAddress.getByName("plan99.net"), params,
-                                                       blockStore.getChainHead().getHeight(), 60000);
-=======
->>>>>>> b9aae064
         BlockChain chain = new BlockChain(params, wallet, blockStore);
         
         final PeerGroup peerGroup = new PeerGroup(blockStore, params, chain);
